--- conflicted
+++ resolved
@@ -24,17 +24,10 @@
         def modify(f: S => F[S]): F[Unit] =
           for {
             s <- mvar.take
-<<<<<<< HEAD
-            _ <- f(s).redeemWith(
-                  e => mvar.put(s).flatMap(_ => Task.raiseError(e)),
-                  ns => mvar.put(ns)
-                )
-=======
             _ <- f(s).attempt.flatMap {
                   case Left(e)   => mvar.put(s).flatMap(_ => e.raiseError[F, Unit])
                   case Right(ns) => mvar.put(ns)
                 }
->>>>>>> aa14e5e9
           } yield ()
 
         def read: F[S] = mvar.read
