package coop.rchain.comm.transport

import java.io.File

import coop.rchain.comm._, CommError._
import coop.rchain.comm.protocol.routing._
import coop.rchain.metrics.Metrics

import cats._, cats.data._, cats.implicits._
import coop.rchain.catscontrib._, Catscontrib._, ski._, TaskContrib._

import scala.concurrent.duration._
<<<<<<< HEAD
=======
import scala.util._
import scala.concurrent.Await
>>>>>>> ee07ed2b
import scala.concurrent.{ExecutionContext, Future}
import io.grpc._, io.grpc.netty._
import io.netty.handler.ssl.{ClientAuth, SslContext}
<<<<<<< HEAD

// TODO Add State Monad to reuse channels to known peers
class TcpTransportLayer[F[_]: Monad: Capture: Metrics: Futurable: TcpClient](
=======
import coop.rchain.comm.protocol.routing.TransportLayerGrpc.TransportLayerStub
import coop.rchain.comm.transport.TcpTransportLayer._

class TcpTransportLayer[
    F[_]: Monad: Capture: Metrics: Futurable: TcpTransportLayer.ConnectionsState](
>>>>>>> ee07ed2b
    host: String,
    port: Int,
    cert: File,
    key: File)(src: PeerNode)(implicit executionContext: ExecutionContext)
    extends TransportLayer[F] {

  private lazy val serverSslContext: SslContext =
    try {
      GrpcSslContexts
        .forServer(cert, key)
        .trustManager(HostnameTrustManagerFactory.Instance)
        .clientAuth(ClientAuth.REQUIRE)
        .build()
    } catch {
      case e: Throwable =>
        println(e.getMessage)
        throw e
    }

<<<<<<< HEAD
=======
  private lazy val clientSslContext: SslContext =
    try {
      val builder = GrpcSslContexts.forClient
      builder.trustManager(HostnameTrustManagerFactory.Instance)
      builder.keyManager(cert, key)
      builder.build
    } catch {
      case e: Throwable =>
        println(e.getMessage)
        throw e
    }

  private def clientChannel(remote: PeerNode): ManagedChannel =
    NettyChannelBuilder
      .forAddress(remote.endpoint.host, remote.endpoint.tcpPort)
      .negotiationType(NegotiationType.TLS)
      .sslContext(clientSslContext)
      .intercept(new SslSessionClientInterceptor())
      .overrideAuthority(remote.id.toString)
      .build()

  private def connection(remote: PeerNode): F[TransportLayerStub] =
    for {
      connections <- ConnectionsState[F].get
      stub        = connections.getOrElse(remote.id, TransportLayerGrpc.stub(clientChannel(remote)))
      _           <- ConnectionsState[F].modify(_ + (remote.id -> stub))
    } yield stub

  def disconnect(remote: PeerNode): F[Unit] =
    for {
      connections <- ConnectionsState[F].get
      _ = connections
        .get(remote.id)
        .foreach(c => Try(c.getChannel.asInstanceOf[ManagedChannel].shutdown()))
      _ <- ConnectionsState[F].modify(_ - remote.id)
    } yield ()

  private def sendRequest(msg: ProtocolMessage,
                          remote: PeerNode,
                          timeout: Duration): F[Either[CommError, TLResponse]] =
    for {
      stub   <- connection(remote)
      result <- Capture[F].capture(Try(Await.result(stub.send(TLRequest(msg.proto.some)), timeout)))
      resp <- result match {
               case Success(response) =>
                 Either.right[ProtocolException, TLResponse](response).pure[F]
               case Failure(e) =>
                 disconnect(remote).map(_ =>
                   Either.left[CommError, TLResponse](protocolException(e)))
             }
    } yield resp

>>>>>>> ee07ed2b
  def roundTrip(msg: ProtocolMessage,
                remote: PeerNode,
                timeout: FiniteDuration): F[CommErr[ProtocolMessage]] =
    for {
<<<<<<< HEAD
      tlResponseErr <- TcpClient[F].send(remote, TLRequest(msg.proto.some), timeout)
=======
      tlResponseErr <- sendRequest(msg, remote, timeout)
>>>>>>> ee07ed2b
      pmErr <- tlResponseErr
                .flatMap(tlr =>
                  tlr.payload match {
                    case p if p.isProtocol => ProtocolMessage.toProtocolMessage(tlr.getProtocol)
                    case p if p.isNoResponse =>
                      Left(internalCommunicationError("Was expecting message, nothing arrived"))
                    case p if p.isInternalServerError =>
                      Left(internalCommunicationError("crap"))
                })
                .pure[F]
    } yield pmErr

  val local: F[PeerNode] = src.pure[F]

  // TODO: Perform a disconnect on failure
  def send(msg: ProtocolMessage, peer: PeerNode): F[CommErr[Unit]] =
<<<<<<< HEAD
    TcpClient[F].sendAndForget(peer, TLRequest(msg.proto.some))
=======
    for {
      stub <- connection(peer)
      res  <- Capture[F].capture(stub.send(TLRequest(msg.proto.some))).as(Right(()))
    } yield res
>>>>>>> ee07ed2b

  def broadcast(msg: ProtocolMessage, peers: Seq[PeerNode]): F[Seq[CommErr[Unit]]] =
    peers.toList.traverse(peer => send(msg, peer)).map(_.toSeq)

  def receive(dispatch: ProtocolMessage => F[CommunicationResponse]): F[Unit] =
    Capture[F].capture {
      NettyServerBuilder
        .forPort(port)
        .sslContext(serverSslContext)
        .addService(
          TransportLayerGrpc.bindService(new TransportLayerImpl[F](dispatch), executionContext))
        .intercept(new SslSessionServerInterceptor())
        .build
        .start
    }
}

object TcpTransportLayer {
  import cats.mtl.MonadState
  type Connection             = TransportLayerStub
  type Connections            = Map[NodeIdentifier, Connection]
  type ConnectionsState[F[_]] = MonadState[F, Connections]

  object ConnectionsState {
    def apply[F[_]](implicit CS: ConnectionsState[F]): ConnectionsState[F] = CS
  }
}

class TransportLayerImpl[F[_]: Monad: Capture: Metrics: Futurable](
    dispatch: ProtocolMessage => F[CommunicationResponse])
    extends TransportLayerGrpc.TransportLayer {

  def send(request: TLRequest): Future[TLResponse] =
    request.protocol
      .fold(internalServerError("protocol not available in request").pure[F]) { protocol =>
        ProtocolMessage.toProtocolMessage(protocol) match {
          case Left(error) => internalServerError(error.toString).pure[F]
          case Right(pm) =>
            dispatch(pm) >>= {
              case NotHandled                   => internalServerError(s"Message $pm was not handled!").pure[F]
              case HandledWitoutMessage         => noResponse.pure[F]
              case HandledWithMessage(response) => returnProtocol(response.proto).pure[F]
            }
        }
      }
      .toFuture

  private def returnProtocol(protocol: Protocol): TLResponse =
    TLResponse(TLResponse.Payload.Protocol(protocol))

  // TODO InternalServerError should take msg in constructor
  private def internalServerError(msg: String): TLResponse =
    TLResponse(TLResponse.Payload.InternalServerError(InternalServerError()))

  private def noResponse: TLResponse =
    TLResponse(TLResponse.Payload.NoResponse(NoResponse()))
}<|MERGE_RESOLUTION|>--- conflicted
+++ resolved
@@ -10,25 +10,16 @@
 import coop.rchain.catscontrib._, Catscontrib._, ski._, TaskContrib._
 
 import scala.concurrent.duration._
-<<<<<<< HEAD
-=======
 import scala.util._
 import scala.concurrent.Await
->>>>>>> ee07ed2b
 import scala.concurrent.{ExecutionContext, Future}
 import io.grpc._, io.grpc.netty._
 import io.netty.handler.ssl.{ClientAuth, SslContext}
-<<<<<<< HEAD
-
-// TODO Add State Monad to reuse channels to known peers
-class TcpTransportLayer[F[_]: Monad: Capture: Metrics: Futurable: TcpClient](
-=======
 import coop.rchain.comm.protocol.routing.TransportLayerGrpc.TransportLayerStub
 import coop.rchain.comm.transport.TcpTransportLayer._
 
 class TcpTransportLayer[
     F[_]: Monad: Capture: Metrics: Futurable: TcpTransportLayer.ConnectionsState](
->>>>>>> ee07ed2b
     host: String,
     port: Int,
     cert: File,
@@ -48,8 +39,6 @@
         throw e
     }
 
-<<<<<<< HEAD
-=======
   private lazy val clientSslContext: SslContext =
     try {
       val builder = GrpcSslContexts.forClient
@@ -102,16 +91,11 @@
              }
     } yield resp
 
->>>>>>> ee07ed2b
   def roundTrip(msg: ProtocolMessage,
                 remote: PeerNode,
-                timeout: FiniteDuration): F[CommErr[ProtocolMessage]] =
+                timeout: Duration): F[CommErr[ProtocolMessage]] =
     for {
-<<<<<<< HEAD
-      tlResponseErr <- TcpClient[F].send(remote, TLRequest(msg.proto.some), timeout)
-=======
       tlResponseErr <- sendRequest(msg, remote, timeout)
->>>>>>> ee07ed2b
       pmErr <- tlResponseErr
                 .flatMap(tlr =>
                   tlr.payload match {
@@ -128,14 +112,10 @@
 
   // TODO: Perform a disconnect on failure
   def send(msg: ProtocolMessage, peer: PeerNode): F[CommErr[Unit]] =
-<<<<<<< HEAD
-    TcpClient[F].sendAndForget(peer, TLRequest(msg.proto.some))
-=======
     for {
       stub <- connection(peer)
       res  <- Capture[F].capture(stub.send(TLRequest(msg.proto.some))).as(Right(()))
     } yield res
->>>>>>> ee07ed2b
 
   def broadcast(msg: ProtocolMessage, peers: Seq[PeerNode]): F[Seq[CommErr[Unit]]] =
     peers.toList.traverse(peer => send(msg, peer)).map(_.toSeq)
