--- conflicted
+++ resolved
@@ -226,24 +226,11 @@
                   log.error(s"Error while streaming packet, error: $error") *> delay(
                     handle(retryCount - 1)
                   )
-<<<<<<< HEAD
                 case Right(_) =>
                   log.info(s"Streamed packet $path to $peer")
               }
           case Left(error) => log.error(s"Error while streaming packet, error: $error")
         } else log.debug(s"Giving up on streaming packet $path to $peer")
-=======
-                case Right(_) => toStream.path.delete[Task]()
-              }
-          case Left(error) =>
-            log.error(s"Error while streaming packet, error: $error") >>= kp(
-              toStream.path.delete[Task]()
-            )
-        } else
-        log.debug(s"Giving up on streaming packet ${toStream.path} to ${toStream.peerNode}") >>= kp(
-          toStream.path.delete[Task]()
-        )
->>>>>>> 54034288
 
     handle(3)
   }
