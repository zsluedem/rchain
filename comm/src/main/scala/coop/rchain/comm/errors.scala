--- conflicted
+++ resolved
@@ -3,18 +3,9 @@
 sealed trait CommError
 final case class UnknownCommError(msg: String) extends CommError
 
-<<<<<<< HEAD
-final case class DatagramSizeError(size: Int) extends CommError
+final case class DatagramSizeError(size: Int)        extends CommError
 final case class DatagramFramingError(ex: Exception) extends CommError
-final case class DatagramException(ex: Exception) extends CommError
+final case class DatagramException(ex: Exception)    extends CommError
 
-final case class ProtocolException(ex: Exception) extends CommError
-final case class UnknownProtocolError(msg: String) extends CommError
-=======
-case class DatagramSizeError(size: Int)        extends CommError
-case class DatagramFramingError(ex: Exception) extends CommError
-case class DatagramException(ex: Exception)    extends CommError
-
-case class ProtocolException(ex: Exception)  extends CommError
-case class UnknownProtocolError(msg: String) extends CommError
->>>>>>> 0407a1ce
+final case class ProtocolException(ex: Exception)  extends CommError
+final case class UnknownProtocolError(msg: String) extends CommError