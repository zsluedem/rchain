--- conflicted
+++ resolved
@@ -507,7 +507,6 @@
       log.warns.size should be(1)
   }
 
-<<<<<<< HEAD
   "Bonds cache validation" should "succeed on a valid block and fail on modified bonds" in withStore {
     implicit blockStore =>
       val (_, validators) = (1 to 4).map(_ => Ed25519.newKeyPair).unzip
@@ -530,36 +529,6 @@
       Validate.bondsCache[Id](modifiedGenesis, runtimeManager) should be(Left(InvalidBondsCache))
 
       activeRuntime.close()
-=======
-  "Bonds cache validation" should "succeed on a valid block and fail on modified bonds" in {
-    val (_, validators)   = (1 to 4).map(_ => Ed25519.newKeyPair).unzip
-    val bonds             = validators.zipWithIndex.map { case (v, i) => v -> (2 * i + 1) }.toMap
-    val initial           = Genesis.withoutContracts(bonds, 0L, 0L, "rchain")
-    val storageDirectory  = Files.createTempDirectory(s"hash-set-casper-test-genesis")
-    val storageSize: Long = 1024L * 1024
-    val activeRuntime     = Runtime.create(storageDirectory, storageSize)
-    val runtimeManager    = RuntimeManager.fromRuntime(activeRuntime)
-    val emptyStateHash    = runtimeManager.emptyStateHash
-
-    val proofOfStakeValidators = bonds.map(bond => ProofOfStakeValidator(bond._1, bond._2)).toSeq
-    val proofOfStakeStubPar    = ProofOfStake(proofOfStakeValidators).term
-    val genesis = Genesis.withContracts(
-      List(ProtoUtil.termDeploy(proofOfStakeStubPar, System.currentTimeMillis())),
-      initial,
-      emptyStateHash,
-      runtimeManager
-    )
-
-    Validate.bondsCache[Id](genesis, runtimeManager) should be(Right(Valid))
-
-    val modifiedBonds     = Seq.empty[Bond]
-    val modifiedPostState = genesis.body.get.postState.get.withBonds(modifiedBonds)
-    val modifiedBody      = genesis.body.get.withPostState(modifiedPostState)
-    val modifiedGenesis   = genesis.withBody(modifiedBody)
-    Validate.bondsCache[Id](modifiedGenesis, runtimeManager) should be(Left(InvalidBondsCache))
-
-    activeRuntime.close()
->>>>>>> 0479f9c1
   }
 
   "Field format validation" should "succeed on a valid block and fail on empty fields" in {
