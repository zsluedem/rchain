package coop.rchain.casper.helper

import coop.rchain.comm.rp.Connect, Connect._
import coop.rchain.shared._
import cats.{Applicative, ApplicativeError, Id, Monad}
import cats.implicits._
import coop.rchain.casper.protocol._
import coop.rchain.casper.util.comm.CommUtil.casperPacketHandler
import coop.rchain.casper.util.comm.TransportLayerTestImpl
import coop.rchain.casper.{
  MultiParentCasper,
  MultiParentCasperConstructor,
  SafetyOracle,
  ValidatorIdentity
}
import coop.rchain.catscontrib._
import coop.rchain.comm._
import coop.rchain.crypto.signatures.Ed25519
import coop.rchain.metrics.Metrics
import coop.rchain.p2p.EffectsTestInstances._
import coop.rchain.p2p.effects.PacketHandler
import coop.rchain.comm.rp.{Connect, HandleMessages}
import HandleMessages.handle
import Connect._
import coop.rchain.comm.protocol.routing._
import coop.rchain.rholang.interpreter.Runtime
import java.nio.file.Files

import coop.rchain.casper.util.rholang.RuntimeManager
import monix.execution.Scheduler

import scala.concurrent.duration.{FiniteDuration, MILLISECONDS}
import scala.collection.mutable
import coop.rchain.shared.PathOps.RichPath

import scala.util.Random
import coop.rchain.catscontrib.effect.implicits._
import coop.rchain.shared.{Cell, Time}
import monix.eval.Task

class HashSetCasperTestNode(name: String,
                            val local: PeerNode,
                            tle: TransportLayerTestImpl[Id],
                            val genesis: BlockMessage,
                            sk: Array[Byte],
                            logicalTime: LogicalTime[Id],
                            storageSize: Long = 1024L * 1024)(implicit scheduler: Scheduler) {

  import HashSetCasperTestNode.errorHandler

  private val storageDirectory = Files.createTempDirectory(s"hash-set-casper-test-$name")

  implicit val logEff            = new LogStub[Id]
<<<<<<< HEAD
  implicit val timeEff           = logicalTime
  implicit val nodeDiscoveryEff  = new NodeDiscoveryStub[Id]()
=======
  implicit val timeEff           = new LogicalTime[Id]
  implicit val connectionsCell   = Cell.id[Connections](Connect.Connections.empty)
>>>>>>> 004616aa
  implicit val transportLayerEff = tle
  implicit val metricEff         = new Metrics.MetricsNOP[Id]
  implicit val errorHandlerEff   = errorHandler
  val dir                        = BlockStoreTestFixture.dbDir
  implicit val blockStore        = BlockStoreTestFixture.create(dir)
  // pre-population removed from internals of Casper
  blockStore.put(genesis.blockHash, genesis)
  implicit val turanOracleEffect = SafetyOracle.turanOracle[Id]
  implicit val rpConfAsk         = createRPConfAsk[Id](local)

  val activeRuntime                  = Runtime.create(storageDirectory, storageSize)
  val runtimeManager                 = RuntimeManager.fromRuntime(activeRuntime)
  val defaultTimeout: FiniteDuration = FiniteDuration(1000, MILLISECONDS)

  val validatorId = ValidatorIdentity(Ed25519.toPublic(sk), sk, "ed25519")

  implicit val casperEff =
    MultiParentCasper
      .hashSetCasper[Id](runtimeManager, Some(validatorId), genesis, blockStore.asMap())
  implicit val constructor = MultiParentCasperConstructor
    .successCasperConstructor[Id](
      ApprovedBlock(candidate = Some(ApprovedBlockCandidate(block = Some(genesis)))),
      casperEff)

  implicit val packetHandlerEff = PacketHandler.pf[Id](
    casperPacketHandler[Id]
  )

  def receive(): Unit = tle.receive(p => handle[Id](p, defaultTimeout))

  def tearDown(): Unit = {
    tearDownNode()
    dir.recursivelyDelete()
  }

  def tearDownNode(): Unit = {
    activeRuntime.close()
    blockStore.close()
  }
}

object HashSetCasperTestNode {
  def standalone(genesis: BlockMessage, sk: Array[Byte])(
      implicit scheduler: Scheduler): HashSetCasperTestNode = {
    val name     = "standalone"
    val identity = peerNode(name, 40400)
    val tle =
      new TransportLayerTestImpl[Id](identity, Map.empty[PeerNode, mutable.Queue[Protocol]])
    val logicalTime: LogicalTime[Id] = new LogicalTime[Id]

    new HashSetCasperTestNode(name, identity, tle, genesis, sk, logicalTime)
  }

  def network(sks: IndexedSeq[Array[Byte]], genesis: BlockMessage)(
      implicit scheduler: Scheduler): IndexedSeq[HashSetCasperTestNode] = {
    val n                            = sks.length
    val names                        = (1 to n).map(i => s"node-$i")
    val peers                        = names.map(peerNode(_, 40400))
    val msgQueues                    = peers.map(_ -> new mutable.Queue[Protocol]()).toMap
    val logicalTime: LogicalTime[Id] = new LogicalTime[Id]

    val nodes =
      names.zip(peers).zip(sks).map {
        case ((n, p), sk) =>
          val tle = new TransportLayerTestImpl[Id](p, msgQueues)
          new HashSetCasperTestNode(n, p, tle, genesis, sk, logicalTime)
      }

    import Connections._
    //make sure all nodes know about each other
    for {
      n <- nodes
      m <- nodes
      if n.local != m.local
    } {
      n.connectionsCell.modify(_.addConn[Id](m.local)(Monad[Id], n.logEff, n.metricEff))
    }

    nodes
  }

  val appErrId = new ApplicativeError[Id, CommError] {
    def ap[A, B](ff: Id[A => B])(fa: Id[A]): Id[B] = Applicative[Id].ap[A, B](ff)(fa)
    def pure[A](x: A): Id[A]                       = Applicative[Id].pure[A](x)
    def raiseError[A](e: CommError): Id[A] = {
      val errString = e match {
        case UnknownCommError(msg)                => s"UnknownCommError($msg)"
        case DatagramSizeError(size)              => s"DatagramSizeError($size)"
        case DatagramFramingError(ex)             => s"DatagramFramingError($ex)"
        case DatagramException(ex)                => s"DatagramException($ex)"
        case HeaderNotAvailable                   => "HeaderNotAvailable"
        case ProtocolException(th)                => s"ProtocolException($th)"
        case UnknownProtocolError(msg)            => s"UnknownProtocolError($msg)"
        case PublicKeyNotAvailable(node)          => s"PublicKeyNotAvailable($node)"
        case ParseError(msg)                      => s"ParseError($msg)"
        case EncryptionHandshakeIncorrectlySigned => "EncryptionHandshakeIncorrectlySigned"
        case BootstrapNotProvided                 => "BootstrapNotProvided"
        case PeerNodeNotFound(peer)               => s"PeerNodeNotFound($peer)"
        case PeerUnavailable(peer)                => s"PeerUnavailable($peer)"
        case MalformedMessage(pm)                 => s"MalformedMessage($pm)"
        case CouldNotConnectToBootstrap           => "CouldNotConnectToBootstrap"
        case InternalCommunicationError(msg)      => s"InternalCommunicationError($msg)"
        case TimeOut                              => "TimeOut"
        case _                                    => e.toString
      }

      throw new Exception(errString)
    }

    def handleErrorWith[A](fa: Id[A])(f: (CommError) => Id[A]): Id[A] = fa
  }

  val errorHandler = ApplicativeError_.applicativeError[Id, CommError](appErrId)

  def randomBytes(length: Int): Array[Byte] = Array.fill(length)(Random.nextInt(256).toByte)

  def endpoint(port: Int): Endpoint = Endpoint("host", port, port)

  def peerNode(name: String, port: Int): PeerNode =
    PeerNode(NodeIdentifier(name.getBytes), endpoint(port))

}<|MERGE_RESOLUTION|>--- conflicted
+++ resolved
@@ -51,13 +51,8 @@
   private val storageDirectory = Files.createTempDirectory(s"hash-set-casper-test-$name")
 
   implicit val logEff            = new LogStub[Id]
-<<<<<<< HEAD
   implicit val timeEff           = logicalTime
-  implicit val nodeDiscoveryEff  = new NodeDiscoveryStub[Id]()
-=======
-  implicit val timeEff           = new LogicalTime[Id]
   implicit val connectionsCell   = Cell.id[Connections](Connect.Connections.empty)
->>>>>>> 004616aa
   implicit val transportLayerEff = tle
   implicit val metricEff         = new Metrics.MetricsNOP[Id]
   implicit val errorHandlerEff   = errorHandler
