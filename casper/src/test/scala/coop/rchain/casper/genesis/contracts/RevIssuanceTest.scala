package coop.rchain.casper.genesis.contracts

import coop.rchain.casper.HashSetCasperTest.createBonds
import coop.rchain.casper.genesis.Genesis
import coop.rchain.casper.protocol.{Deploy, DeployData}
import coop.rchain.casper.util.ProtoUtil
import coop.rchain.casper.util.rholang.RuntimeManager
import coop.rchain.casper.util.rholang.InterpreterUtil.mkTerm
import coop.rchain.crypto.codec.Base16
import coop.rchain.crypto.hash.{Blake2b256, Keccak256}
import coop.rchain.crypto.signatures.{Ed25519, Secp256k1}
import coop.rchain.models._
import coop.rchain.models.Channel.ChannelInstance.Quote
import coop.rchain.models.Expr.ExprInstance.GString
import coop.rchain.rholang.interpreter.Runtime
import coop.rchain.shared.PathOps.RichPath

import java.nio.file.Files

import monix.execution.Scheduler.Implicits.global

import org.scalatest.{FlatSpec, Matchers}

class RevIssuanceTest extends FlatSpec with Matchers {
  "Rev" should "be issued and accessible based on inputs from Ethereum" in {
    val activeRuntime  = TestSetUtil.runtime("rev-issuance")
    val runtimeManager = RuntimeManager.fromRuntime(activeRuntime)
    val emptyHash      = runtimeManager.emptyStateHash

    val ethAddress      = "0x041e1eec23d118f0c4ffc814d4f415ac3ef3dcff"
    val initBalance     = 37
    val wallet          = PreWallet(ethAddress, initBalance)
    val (_, validators) = (1 to 4).map(_ => Ed25519.newKeyPair).unzip
    val bonds           = createBonds(validators)
    val genesisDeploys =
      Genesis.defaultBlessedTerms(
        0L,
        bonds.map(bond => ProofOfStakeValidator(bond._1, bond._2)).toSeq,
        wallet :: Nil
      )

    val secKey = Base16.decode("a68a6e6cca30f81bd24a719f3145d20e8424bd7b396309b0708a16c7d8000b76")
    val pubKey =
      "f700a417754b775d95421973bdbdadb2d23c8a5af46f1829b1431f5c136e549e8a0d61aa0c793f1a614f8e437711c7758473c6ceb0859ac7e9e07911ca66b5c4"

    val statusOut = "out"
    val unlockDeployData =
      RevIssuanceTest.preWalletUnlockDeploy(ethAddress, pubKey, secKey, statusOut)(runtimeManager)
    val unlockDeploy = ProtoUtil.deployDataToDeploy(unlockDeployData)

    val nonce             = 0
    val amount            = 15L
    val destination       = "deposit"
    val transferStatusOut = "tOut"
    val transferDeployData = RevIssuanceTest.walletTransferDeploy(nonce,
                                                                  amount,
                                                                  destination,
                                                                  transferStatusOut,
                                                                  pubKey,
                                                                  secKey)(runtimeManager)
    val transferDeploy      = ProtoUtil.deployDataToDeploy(transferDeployData)
    val (postGenHash, _)    = runtimeManager.computeState(emptyHash, genesisDeploys)
    val (postUnlockHash, _) = runtimeManager.computeState(postGenHash, unlockDeploy :: Nil)
    val unlockResult =
      runtimeManager.getData(postUnlockHash,
                             Channel(Quote(Par().copy(exprs = Seq(Expr(GString(statusOut)))))))
    assert(unlockResult.head.exprs.head.getEListBody.ps.head.exprs.head.getGBool) //assert unlock success

    val (postTransferHash, _) = runtimeManager.computeState(postUnlockHash, transferDeploy :: Nil)
    val transferSuccess = runtimeManager.getData(
      postTransferHash,
      Channel(Quote(Par().copy(exprs = Seq(Expr(GString(transferStatusOut)))))))
    val transferResult =
      runtimeManager.getData(postTransferHash,
                             Channel(Quote(Par().copy(exprs = Seq(Expr(GString(destination)))))))
    assert(transferSuccess.head.exprs.head.getGString == "Success") //assert transfer success
    assert(transferResult.nonEmpty)

    activeRuntime.close()
  }
}

object RevIssuanceTest {
  def preWalletUnlockDeploy(
      ethAddress: String,
      pubKey: String,
      secKey: Array[Byte],
      statusOut: String)(implicit runtimeManager: RuntimeManager): DeployData = {
    assert(Base16.encode(Keccak256.hash(Base16.decode(pubKey)).drop(12)) == ethAddress.drop(2))
    val unlockSigDataTerm =
      mkTerm(s""" @"__SCALA__"!(["$pubKey", "$statusOut"].toByteArray())  """).right.get
    val unlockSigData = Keccak256.hash(
      runtimeManager
        .captureResults(runtimeManager.emptyStateHash, unlockSigDataTerm)
        .head
        .exprs
        .head
        .getGByteArray
        .toByteArray
    )
    val unlockSig = Secp256k1.sign(unlockSigData, secKey)
    assert(Secp256k1.verify(unlockSigData, unlockSig, Base16.decode("04" + pubKey)))

    ProtoUtil.sourceDeploy(
      s"""@"$ethAddress"!(["$pubKey", "$statusOut"], "${Base16.encode(unlockSig)}")""",
      System.currentTimeMillis()
    )
  }

  def walletTransferDeploy(
      nonce: Int,
      amount: Long,
      destination: String,
      transferStatusOut: String,
      pubKey: String,
      secKey: Array[Byte])(implicit runtimeManager: RuntimeManager): DeployData = {
    val transferSigDataTerm =
      mkTerm(s""" @"__SCALA__"!([$nonce, $amount, "$destination"].toByteArray())  """).right.get
    val transferSigData = Blake2b256.hash(
      runtimeManager
        .captureResults(runtimeManager.emptyStateHash, transferSigDataTerm)
        .head
        .exprs
        .head
        .getGByteArray
        .toByteArray
    )
    val transferSig = Secp256k1.sign(transferSigData, secKey)

    ProtoUtil.sourceDeploy(
      s"""
       |for(@wallet <- @"$pubKey") {
       |  @(wallet, "transfer")!($amount, $nonce, "${Base16
           .encode(transferSig)}", "$destination", "$transferStatusOut")
       |}
<<<<<<< HEAD
     """.stripMargin,
      System.currentTimeMillis()
    )
=======
     """.stripMargin).right.get
    )

    val (postGenHash, _)    = runtimeManager.computeState(emptyHash, genesisDeploys)
    val (postUnlockHash, _) = runtimeManager.computeState(postGenHash, unlockDeploy :: Nil)
    val unlockResult =
      runtimeManager.getData(
        postUnlockHash,
        Channel(Quote(Par().copy(exprs = Seq(Expr(GString(statusOut))))))
      )
    assert(unlockResult.head.exprs.head.getEListBody.ps.head.exprs.head.getGBool) //assert unlock success

    val (postTransferHash, _) = runtimeManager.computeState(postUnlockHash, transferDeploy :: Nil)
    val transferSuccess = runtimeManager.getData(
      postTransferHash,
      Channel(Quote(Par().copy(exprs = Seq(Expr(GString(transferStatusOut))))))
    )
    val transferResult =
      runtimeManager.getData(
        postTransferHash,
        Channel(Quote(Par().copy(exprs = Seq(Expr(GString(destination))))))
      )
    assert(transferSuccess.head.exprs.head.getGString == "Success") //assert transfer success
    assert(transferResult.nonEmpty)

    activeRuntime.close()
>>>>>>> 0479f9c1
  }
}<|MERGE_RESOLUTION|>--- conflicted
+++ resolved
@@ -52,27 +52,34 @@
     val amount            = 15L
     val destination       = "deposit"
     val transferStatusOut = "tOut"
-    val transferDeployData = RevIssuanceTest.walletTransferDeploy(nonce,
-                                                                  amount,
-                                                                  destination,
-                                                                  transferStatusOut,
-                                                                  pubKey,
-                                                                  secKey)(runtimeManager)
+    val transferDeployData = RevIssuanceTest.walletTransferDeploy(
+      nonce,
+      amount,
+      destination,
+      transferStatusOut,
+      pubKey,
+      secKey
+    )(runtimeManager)
     val transferDeploy      = ProtoUtil.deployDataToDeploy(transferDeployData)
     val (postGenHash, _)    = runtimeManager.computeState(emptyHash, genesisDeploys)
     val (postUnlockHash, _) = runtimeManager.computeState(postGenHash, unlockDeploy :: Nil)
     val unlockResult =
-      runtimeManager.getData(postUnlockHash,
-                             Channel(Quote(Par().copy(exprs = Seq(Expr(GString(statusOut)))))))
+      runtimeManager.getData(
+        postUnlockHash,
+        Channel(Quote(Par().copy(exprs = Seq(Expr(GString(statusOut))))))
+      )
     assert(unlockResult.head.exprs.head.getEListBody.ps.head.exprs.head.getGBool) //assert unlock success
 
     val (postTransferHash, _) = runtimeManager.computeState(postUnlockHash, transferDeploy :: Nil)
     val transferSuccess = runtimeManager.getData(
       postTransferHash,
-      Channel(Quote(Par().copy(exprs = Seq(Expr(GString(transferStatusOut)))))))
+      Channel(Quote(Par().copy(exprs = Seq(Expr(GString(transferStatusOut))))))
+    )
     val transferResult =
-      runtimeManager.getData(postTransferHash,
-                             Channel(Quote(Par().copy(exprs = Seq(Expr(GString(destination)))))))
+      runtimeManager.getData(
+        postTransferHash,
+        Channel(Quote(Par().copy(exprs = Seq(Expr(GString(destination))))))
+      )
     assert(transferSuccess.head.exprs.head.getGString == "Success") //assert transfer success
     assert(transferResult.nonEmpty)
 
@@ -85,7 +92,8 @@
       ethAddress: String,
       pubKey: String,
       secKey: Array[Byte],
-      statusOut: String)(implicit runtimeManager: RuntimeManager): DeployData = {
+      statusOut: String
+  )(implicit runtimeManager: RuntimeManager): DeployData = {
     assert(Base16.encode(Keccak256.hash(Base16.decode(pubKey)).drop(12)) == ethAddress.drop(2))
     val unlockSigDataTerm =
       mkTerm(s""" @"__SCALA__"!(["$pubKey", "$statusOut"].toByteArray())  """).right.get
@@ -113,7 +121,8 @@
       destination: String,
       transferStatusOut: String,
       pubKey: String,
-      secKey: Array[Byte])(implicit runtimeManager: RuntimeManager): DeployData = {
+      secKey: Array[Byte]
+  )(implicit runtimeManager: RuntimeManager): DeployData = {
     val transferSigDataTerm =
       mkTerm(s""" @"__SCALA__"!([$nonce, $amount, "$destination"].toByteArray())  """).right.get
     val transferSigData = Blake2b256.hash(
@@ -133,37 +142,8 @@
        |  @(wallet, "transfer")!($amount, $nonce, "${Base16
            .encode(transferSig)}", "$destination", "$transferStatusOut")
        |}
-<<<<<<< HEAD
      """.stripMargin,
       System.currentTimeMillis()
     )
-=======
-     """.stripMargin).right.get
-    )
-
-    val (postGenHash, _)    = runtimeManager.computeState(emptyHash, genesisDeploys)
-    val (postUnlockHash, _) = runtimeManager.computeState(postGenHash, unlockDeploy :: Nil)
-    val unlockResult =
-      runtimeManager.getData(
-        postUnlockHash,
-        Channel(Quote(Par().copy(exprs = Seq(Expr(GString(statusOut))))))
-      )
-    assert(unlockResult.head.exprs.head.getEListBody.ps.head.exprs.head.getGBool) //assert unlock success
-
-    val (postTransferHash, _) = runtimeManager.computeState(postUnlockHash, transferDeploy :: Nil)
-    val transferSuccess = runtimeManager.getData(
-      postTransferHash,
-      Channel(Quote(Par().copy(exprs = Seq(Expr(GString(transferStatusOut))))))
-    )
-    val transferResult =
-      runtimeManager.getData(
-        postTransferHash,
-        Channel(Quote(Par().copy(exprs = Seq(Expr(GString(destination))))))
-      )
-    assert(transferSuccess.head.exprs.head.getGString == "Success") //assert transfer success
-    assert(transferResult.nonEmpty)
-
-    activeRuntime.close()
->>>>>>> 0479f9c1
   }
 }