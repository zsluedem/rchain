package coop.rchain.casper

import scala.util.{Success, Try}

import cats.{Applicative, Monad}
import cats.data.EitherT
import cats.effect.{Concurrent, Sync}
<<<<<<< HEAD
import cats._, cats.data._, cats.implicits._

=======
import cats.implicits._
>>>>>>> 5b81fe94
import com.google.protobuf.ByteString
import coop.rchain.blockstorage.BlockStore
import coop.rchain.blockstorage.dag.BlockDagRepresentation
import coop.rchain.casper.util.ProtoUtil
import coop.rchain.casper.protocol.EventProto.EventInstance
import coop.rchain.casper.protocol.{
  ApprovedBlock,
  BlockMessage,
  Justification,
  ProcessedDeploy,
  RChainState
}
import coop.rchain.casper.util.DagOperations
import coop.rchain.casper.util.ProtoUtil.bonds
import coop.rchain.casper.util.rholang.{InterpreterUtil, RuntimeManager}
import coop.rchain.crypto.codec.Base16
import coop.rchain.crypto.hash.Blake2b256
import coop.rchain.crypto.signatures.Secp256k1
import coop.rchain.metrics.{Metrics, Span}
import coop.rchain.models.BlockHash.BlockHash
import coop.rchain.models.BlockMetadata
import coop.rchain.models.Validator.Validator
import coop.rchain.shared._

object Validate {
  type PublicKey = Array[Byte]
  type Data      = Array[Byte]
  type Signature = Array[Byte]

  val DRIFT                                 = 15000 // 15 seconds
  implicit private val logSource: LogSource = LogSource(this.getClass)
  val signatureVerifiers: Map[String, (Data, Signature, PublicKey) => Boolean] =
    Map(
      "secp256k1" -> Secp256k1.verify
    )

  def signature(d: Data, sig: protocol.Signature): Boolean =
    signatureVerifiers.get(sig.algorithm).fold(false) { verify =>
      verify(d, sig.sig.toByteArray, sig.publicKey.toByteArray)
    }

  def ignore(b: BlockMessage, reason: String): String =
    s"Ignoring block ${PrettyPrinter.buildString(b.blockHash)} because $reason"

  def approvedBlock[F[_]: Sync: Log](
      approvedBlock: ApprovedBlock
  ): F[Boolean] = {
    val candidateBytesDigest = Blake2b256.hash(approvedBlock.candidate.toProto.toByteArray)

    val requiredSignatures = approvedBlock.candidate.requiredSigs

    val signatories =
      (for {
        signature <- approvedBlock.sigs
        verifySig <- signatureVerifiers.get(signature.algorithm)
        publicKey = signature.publicKey
        if verifySig(candidateBytesDigest, signature.sig.toByteArray, publicKey.toByteArray)
      } yield publicKey).toSet

    for {
      _ <- Log[F]
            .info(
              s"Block already signed by: ${signatories
                .map(x => "<" + Base16.encode(x.toByteArray).substring(0, 10) + "...>")
                .mkString(", ")}"
            )

      result <- if (signatories.size >= requiredSignatures)
                 true.pure[F]
               else
                 Log[F]
                   .warn(
                     "Received invalid ApprovedBlock message not containing enough valid signatures."
                   )
                   .as(false)
    } yield result

  }

  def blockSignature[F[_]: Applicative: Log](b: BlockMessage): F[Boolean] =
    signatureVerifiers
      .get(b.sigAlgorithm)
      .map(verify => {
        Try(verify(b.blockHash.toByteArray, b.sig.toByteArray, b.sender.toByteArray)) match {
          case Success(true) => true.pure[F]
          case _             => Log[F].warn(ignore(b, "signature is invalid.")).map(_ => false)
        }
      }) getOrElse {
      for {
        _ <- Log[F].warn(ignore(b, s"signature algorithm ${b.sigAlgorithm} is unsupported."))
      } yield false
    }

  def blockSenderHasWeight[F[_]: Monad: Log: BlockStore](
      b: BlockMessage,
      genesis: BlockMessage,
      dag: BlockDagRepresentation[F]
  ): F[Boolean] =
    if (b == genesis) {
      true.pure[F] //genesis block has a valid sender
    } else {
      for {
        weight <- ProtoUtil.weightFromSender[F](b)
        result <- if (weight > 0) true.pure[F]
                 else
                   for {
                     _ <- Log[F].warn(
                           ignore(
                             b,
                             s"block creator ${PrettyPrinter.buildString(b.sender)} has 0 weight."
                           )
                         )
                   } yield false
      } yield result
    }

  def formatOfFields[F[_]: Monad: Log](b: BlockMessage): F[Boolean] =
    if (b.blockHash.isEmpty) {
      for {
        _ <- Log[F].warn(ignore(b, s"block hash is empty."))
      } yield false
    } else if (b.sig.isEmpty) {
      for {
        _ <- Log[F].warn(ignore(b, s"block signature is empty."))
      } yield false
    } else if (b.sigAlgorithm.isEmpty) {
      for {
        _ <- Log[F].warn(ignore(b, s"block signature algorithm is empty."))
      } yield false
    } else if (b.shardId.isEmpty) {
      for {
        _ <- Log[F].warn(ignore(b, s"block shard identifier is empty."))
      } yield false
    } else if (b.header.deploysHash.isEmpty) {
      for {
        _ <- Log[F].warn(ignore(b, s"block new code hash is empty."))
      } yield false
    } else if (b.body.state.postStateHash.isEmpty) {
      for {
        _ <- Log[F].warn(ignore(b, s"block post state hash is empty."))
      } yield false
    } else {
      true.pure[F]
    }

  def version[F[_]: Monad: Log](b: BlockMessage, version: Long): F[Boolean] = {
    val blockVersion = b.header.version
    if (blockVersion == version) {
      true.pure[F]
    } else {
      Log[F].warn(
        ignore(
          b,
          s"received block version $blockVersion is the expected version $version."
        )
      ) >> false.pure[F]
    }
  }

  /*
   * TODO: Double check ordering of validity checks
   */
  def blockSummary[F[_]: Sync: Log: Time: BlockStore: Metrics](
      block: BlockMessage,
      genesis: BlockMessage,
      dag: BlockDagRepresentation[F],
      shardId: String,
      expirationThreshold: Int
<<<<<<< HEAD
  )(implicit span: Span[F]): F[Either[BlockStatus, ValidBlock]] = {
    val getBlockSummary: EitherT[F, BlockStatus, ValidBlock] = for {
      _ <- EitherT.liftF(span.mark("before-block-hash-validation"))
      _ <- EitherT(Validate.blockHash[F](block))
      _ <- EitherT.liftF(span.mark("before-deploy-count-validation"))
      _ <- EitherT(Validate.deployCount[F](block))
      _ <- EitherT.liftF(span.mark("before-missing-blocks-validation"))
      _ <- EitherT(Validate.missingBlocks[F](block, dag))
      _ <- EitherT.liftF(span.mark("before-timestamp-validation"))
      _ <- EitherT(Validate.timestamp[F](block, dag))
      _ <- EitherT.liftF(span.mark("before-valid-deploy-signatures"))
      _ <- validDeploySignatures[F](block)
      _ <- EitherT.liftF(span.mark("before-repeat-deploy-validation"))
      _ <- EitherT(Validate.repeatDeploy[F](block, dag, expirationThreshold))
      _ <- EitherT.liftF(span.mark("before-block-number-validation"))
      _ <- EitherT(Validate.blockNumber[F](block, dag))
      _ <- EitherT.liftF(span.mark("before-future-transaction-validation"))
      _ <- EitherT(Validate.futureTransaction[F](block))
      _ <- EitherT.liftF(span.mark("before-transaction-expired-validation"))
      _ <- EitherT(Validate.transactionExpiration[F](block, expirationThreshold))
      _ <- EitherT.liftF(span.mark("before-justification-follows-validation"))
      _ <- EitherT(Validate.justificationFollows[F](block, genesis, dag))
      _ <- EitherT.liftF(span.mark("before-parents-validation"))
      _ <- EitherT(Validate.parents[F](block, genesis, dag))
      _ <- EitherT.liftF(span.mark("before-sequence-number-validation"))
      _ <- EitherT(Validate.sequenceNumber[F](block, dag))
      _ <- EitherT.liftF(span.mark("before-justification-regression-validation"))
      _ <- EitherT(Validate.justificationRegressions[F](block, genesis, dag))
      _ <- EitherT.liftF(span.mark("before-shrad-identifier-validation"))
      _ <- EitherT(Validate.shardIdentifier[F](block, shardId))
    } yield Valid

    getBlockSummary.value
  }

  def validDeploySignatures[F[_]: Applicative](
      block: BlockMessage
  ): EitherT[F, InvalidBlock, Unit] = {
    def allDeploysValid: Option[Boolean] =
      block.body >>= (_.deploys.toList
        .traverse { pd =>
          pd.deploy >>= (SignDeployment.verify)
        }
        .map(bs => bs.foldLeft(true)(_ && _)))

    EitherT(allDeploysValid match {
      case Some(true) => ().asRight[InvalidBlock].pure[F]
      case _          => (DeployNotSigned: InvalidBlock).asLeft[Unit].pure[F]
    })
  }
=======
  ): F[ValidBlockProcessing] =
    (for {
      _ <- EitherT.liftF(Span[F].mark("before-block-hash-validation"))
      _ <- EitherT(Validate.blockHash[F](block))
      _ <- EitherT.liftF(Span[F].mark("before-deploy-count-validation"))
      _ <- EitherT(Validate.deployCount[F](block))
      _ <- EitherT.liftF(Span[F].mark("before-missing-blocks-validation"))
      _ <- EitherT(Validate.missingBlocks[F](block, dag))
      _ <- EitherT.liftF(Span[F].mark("before-timestamp-validation"))
      _ <- EitherT(Validate.timestamp[F](block, dag))
      _ <- EitherT.liftF(Span[F].mark("before-repeat-deploy-validation"))
      _ <- EitherT(Validate.repeatDeploy[F](block, dag, expirationThreshold))
      _ <- EitherT.liftF(Span[F].mark("before-block-number-validation"))
      _ <- EitherT(Validate.blockNumber[F](block, dag))
      _ <- EitherT.liftF(Span[F].mark("before-future-transaction-validation"))
      _ <- EitherT(Validate.futureTransaction[F](block))
      _ <- EitherT.liftF(Span[F].mark("before-transaction-expired-validation"))
      _ <- EitherT(Validate.transactionExpiration[F](block, expirationThreshold))
      _ <- EitherT.liftF(Span[F].mark("before-justification-follows-validation"))
      _ <- EitherT(Validate.justificationFollows[F](block, genesis, dag))
      _ <- EitherT.liftF(Span[F].mark("before-parents-validation"))
      _ <- EitherT(Validate.parents[F](block, genesis, dag))
      _ <- EitherT.liftF(Span[F].mark("before-sequence-number-validation"))
      _ <- EitherT(Validate.sequenceNumber[F](block, dag))
      _ <- EitherT.liftF(Span[F].mark("before-justification-regression-validation"))
      _ <- EitherT(Validate.justificationRegressions[F](block, genesis, dag))
      _ <- EitherT.liftF(Span[F].mark("before-shard-identifier-validation"))
      s <- EitherT(Validate.shardIdentifier[F](block, shardId))
    } yield s).value
>>>>>>> 5b81fe94

  /**
    * Works with either efficient justifications or full explicit justifications
    */
  def missingBlocks[F[_]: Monad: Log](
      block: BlockMessage,
      dag: BlockDagRepresentation[F]
  ): F[ValidBlockProcessing] =
    for {
      parentsPresent <- ProtoUtil.parentHashes(block).toList.forallM(p => dag.contains(p))
      justificationsPresent <- block.justifications.toList
                                .forallM(j => dag.contains(j.latestBlockHash))
      result <- if (parentsPresent && justificationsPresent) {
                 BlockStatus.valid.asRight[BlockError].pure[F]
               } else {
                 for {
                   _ <- Log[F].debug(
                         s"Fetching missing dependencies for ${PrettyPrinter.buildString(block.blockHash)}."
                       )
                 } yield BlockStatus.missingBlocks.asLeft[ValidBlock]
               }
    } yield result

  /**
    * Validate no deploy with the same sig has been produced in the chain
    *
    * Agnostic of non-parent justifications
    */
  def repeatDeploy[F[_]: Sync: Log: BlockStore: Span](
      block: BlockMessage,
      dag: BlockDagRepresentation[F],
      expirationThreshold: Int
  ): F[ValidBlockProcessing] = {
    val deployKeySet = block.body.deploys.map(_.deploy.sig).toSet

    for {
      _                   <- Span[F].mark("before-repeat-deploy-get-parents")
      blockMetadata       = BlockMetadata.fromBlock(block, invalid = false)
      initParents         <- ProtoUtil.getParentsMetadata[F](blockMetadata, dag)
      maxBlockNumber      = ProtoUtil.maxBlockNumberMetadata(initParents)
      earliestBlockNumber = maxBlockNumber + 1 - expirationThreshold
      _                   <- Span[F].mark("before-repeat-deploy-duplicate-block")
      maybeDuplicatedBlockMetadata <- DagOperations
                                       .bfTraverseF[F, BlockMetadata](initParents)(
                                         b =>
                                           ProtoUtil
                                             .getParentMetadatasAboveBlockNumber[F](
                                               b,
                                               earliestBlockNumber,
                                               dag
                                             )
                                       )
                                       .findF { blockMetadata =>
                                         for {
                                           block <- ProtoUtil.getBlock[F](
                                                     blockMetadata.blockHash
                                                   )
                                           blockDeploys = ProtoUtil.deploys(block).map(_.deploy)
                                         } yield blockDeploys.exists(
                                           d => deployKeySet.contains(d.sig)
                                         )
                                       }
      _ <- Span[F].mark("before-repeat-deploy-duplicate-block-log")
      maybeError <- maybeDuplicatedBlockMetadata
                     .traverse(
                       duplicatedBlockMetadata => {
                         for {
                           duplicatedBlock <- ProtoUtil.getBlock[F](
                                               duplicatedBlockMetadata.blockHash
                                             )
                           currentBlockHashString = PrettyPrinter.buildString(block.blockHash)
                           blockHashString        = PrettyPrinter.buildString(duplicatedBlock.blockHash)
                           duplicatedDeploy = ProtoUtil
                             .deploys(duplicatedBlock)
                             .map(_.deploy)
                             .find(d => deployKeySet.contains(d.sig))
                             .get
                           term            = duplicatedDeploy.term
                           deployerString  = PrettyPrinter.buildString(duplicatedDeploy.deployer)
                           timestampString = duplicatedDeploy.timestamp.toString
                           message         = s"found deploy [$term (user $deployerString, millisecond timestamp $timestampString)] with the same sig in the block $blockHashString as current block $currentBlockHashString"
                           _               <- Log[F].warn(ignore(block, message))
                         } yield BlockStatus.invalidRepeatDeploy
                       }
                     )
    } yield maybeError.toLeft(BlockStatus.valid)
  }

  // This is not a slashable offence
  def timestamp[F[_]: Sync: Log: Time: BlockStore](
      b: BlockMessage,
      dag: BlockDagRepresentation[F]
  ): F[ValidBlockProcessing] =
    for {
      currentTime  <- Time[F].currentMillis
      timestamp    = b.header.timestamp
      beforeFuture = currentTime + DRIFT >= timestamp
      latestParentTimestamp <- ProtoUtil.parentHashes(b).toList.foldM(0L) {
                                case (latestTimestamp, parentHash) =>
                                  ProtoUtil
                                    .getBlock[F](parentHash)
                                    .map(parent => {
                                      val timestamp = parent.header.timestamp
                                      math.max(latestTimestamp, timestamp)
                                    })
                              }
      afterLatestParent = timestamp >= latestParentTimestamp
      result <- if (beforeFuture && afterLatestParent) {
                 BlockStatus.valid.asRight[BlockError].pure[F]
               } else {
                 for {
                   _ <- Log[F].warn(
                         ignore(
                           b,
                           s"block timestamp $timestamp is not between latest parent block time and current time."
                         )
                       )
                 } yield BlockStatus.invalidTimestamp.asLeft[ValidBlock]
               }
    } yield result

  // Agnostic of non-parent justifications
  def blockNumber[F[_]: Sync: Log](
      b: BlockMessage,
      dag: BlockDagRepresentation[F]
  ): F[ValidBlockProcessing] =
    for {
      parents <- ProtoUtil.parentHashes(b).toList.traverse { parentHash =>
                  dag.lookup(parentHash).flatMap {
                    case Some(p) => p.pure[F]
                    case None =>
                      Sync[F].raiseError[BlockMetadata](
                        new Exception(
                          s"Block dag store was missing ${PrettyPrinter.buildString(parentHash)}."
                        )
                      )
                  }
                }
      maxBlockNumber = parents.foldLeft(-1L) {
        case (acc, p) => math.max(acc, p.blockNum)
      }
      number = ProtoUtil.blockNumber(b)
      result = maxBlockNumber + 1 == number
      status <- if (result) {
                 BlockStatus.valid.asRight[BlockError].pure[F]
               } else {
                 val logMessage =
                   if (parents.isEmpty)
                     s"block number $number is not zero, but block has no parents."
                   else
                     s"block number $number is not one more than maximum parent number $maxBlockNumber."
                 for {
                   _ <- Log[F].warn(ignore(b, logMessage))
                 } yield BlockStatus.invalidBlockNumber.asLeft[ValidBlock]
               }
    } yield status

  def futureTransaction[F[_]: Monad: Log](b: BlockMessage): F[ValidBlockProcessing] = {
    val blockNumber       = ProtoUtil.blockNumber(b)
    val deploys           = ProtoUtil.deploys(b).map(_.deploy)
    val maybeFutureDeploy = deploys.find(_.validAfterBlockNumber >= blockNumber)
    maybeFutureDeploy
      .traverse { futureDeploy =>
        Log[F].warn(
          ignore(
            b,
            s"block contains an future deploy with valid after block number of ${futureDeploy.validAfterBlockNumber}: ${futureDeploy.term}"
          )
        ) >> BlockStatus.containsFutureDeploy.pure[F]
      }
      .map(maybeError => maybeError.toLeft(BlockStatus.valid))
  }

  def transactionExpiration[F[_]: Monad: Log](
      b: BlockMessage,
      expirationThreshold: Int
  ): F[ValidBlockProcessing] = {
    val earliestAcceptableValidAfterBlockNumber = ProtoUtil.blockNumber(b) - expirationThreshold
    val deploys                                 = ProtoUtil.deploys(b).map(_.deploy)
    val maybeExpiredDeploy =
      deploys.find(_.validAfterBlockNumber <= earliestAcceptableValidAfterBlockNumber)
    maybeExpiredDeploy
      .traverse { expiredDeploy =>
        Log[F].warn(
          ignore(
            b,
            s"block contains an expired deploy with valid after block number of ${expiredDeploy.validAfterBlockNumber}: ${expiredDeploy.term}"
          )
        ) >> BlockStatus.containsExpiredDeploy.pure[F]
      }
      .map(maybeError => maybeError.toLeft(BlockStatus.valid))
  }

  /**
    * Works with either efficient justifications or full explicit justifications.
    * Specifically, with efficient justifications, if a block B doesn't update its
    * creator justification, this check will fail as expected. The exception is when
    * B's creator justification is the genesis block.
    */
  @SuppressWarnings(Array("org.wartremover.warts.Throw")) // TODO remove throw
  def sequenceNumber[F[_]: Monad: Log](
      b: BlockMessage,
      dag: BlockDagRepresentation[F]
  ): F[ValidBlockProcessing] =
    for {
      creatorJustificationSeqNumber <- ProtoUtil.creatorJustification(b).foldM(-1) {
                                        case (_, Justification(_, latestBlockHash)) =>
                                          dag.lookup(latestBlockHash).map {
                                            case Some(block) =>
                                              block.seqNum
                                            case None =>
                                              throw new Exception(
                                                s"Latest block hash ${PrettyPrinter.buildString(latestBlockHash)} is missing from block dag store."
                                              )
                                          }
                                      }
      number = b.seqNum
      result = creatorJustificationSeqNumber + 1 == number
      status <- if (result) {
                 BlockStatus.valid.asRight[BlockError].pure[F]
               } else {
                 for {
                   _ <- Log[F].warn(
                         ignore(
                           b,
                           s"seq number $number is not one more than creator justification number $creatorJustificationSeqNumber."
                         )
                       )
                 } yield BlockStatus.invalidSequenceNumber.asLeft[ValidBlock]
               }
    } yield status

  // Agnostic of justifications
  def shardIdentifier[F[_]: Monad: Log: BlockStore](
      b: BlockMessage,
      shardId: String
<<<<<<< HEAD
  ): F[Either[BlockStatus, ValidBlock]] =
=======
  ): F[ValidBlockProcessing] =
>>>>>>> 5b81fe94
    if (b.shardId == shardId) {
      BlockStatus.valid.asRight[BlockError].pure[F]
    } else {
      for {
        _ <- Log[F].warn(
              ignore(b, s"got shard identifier ${b.shardId} while $shardId was expected.")
            )
      } yield BlockStatus.invalidShardId.asLeft[ValidBlock]
    }

  // TODO: Double check this validation isn't shadowed by the blockSignature validation
  def blockHash[F[_]: Applicative: Log](b: BlockMessage): F[ValidBlockProcessing] = {
    val blockHashComputed = ProtoUtil.hashSignedBlock(
      b.header,
      b.body,
      b.sender,
      b.sigAlgorithm,
      b.seqNum,
      b.shardId,
      b.extraBytes
    )
    if (b.blockHash == blockHashComputed)
      BlockStatus.valid.asRight[BlockError].pure[F]
    else {
      val computedHashString = PrettyPrinter.buildString(blockHashComputed)
      val hashString         = PrettyPrinter.buildString(b.blockHash)
      for {
        _ <- Log[F].warn(
              ignore(
                b,
                s"block hash $hashString does not match to computed value $computedHashString."
              )
            )
      } yield BlockStatus.invalidBlockHash.asLeft[ValidBlock]
    }
  }

  def deployCount[F[_]: Applicative: Log](b: BlockMessage): F[ValidBlockProcessing] =
    if (b.header.deployCount == b.body.deploys.length) {
      BlockStatus.valid.asRight[BlockError].pure[F]
    } else {
      for {
        _ <- Log[F].warn(ignore(b, s"block deploy count does not match to the amount of deploys."))
      } yield BlockStatus.invalidDeployCount.asLeft[ValidBlock]
    }

  /**
    * Works only with fully explicit justifications.
    */
  def parents[F[_]: Sync: Log: BlockStore: Metrics: Span](
      b: BlockMessage,
      genesis: BlockMessage,
      dag: BlockDagRepresentation[F]
  ): F[ValidBlockProcessing] = {
    val maybeParentHashes = ProtoUtil.parentHashes(b)
    val parentHashes = maybeParentHashes match {
      case hashes if hashes.isEmpty => Seq(genesis.blockHash)
      case hashes                   => hashes
    }

    for {
      latestMessagesHashes <- ProtoUtil.toLatestMessageHashes(b.justifications).pure[F]
      tipHashes            <- Estimator.tips[F](dag, genesis, latestMessagesHashes)
      computedParents      <- EstimatorHelper.chooseNonConflicting[F](tipHashes, dag)
      computedParentHashes = computedParents.map(_.blockHash)
      status <- if (parentHashes == computedParentHashes) {
                 BlockStatus.valid.asRight[BlockError].pure[F]
               } else {
                 val parentsString =
                   parentHashes.map(hash => PrettyPrinter.buildString(hash)).mkString(",")
                 val estimateString =
                   computedParentHashes.map(hash => PrettyPrinter.buildString(hash)).mkString(",")
                 val justificationString = latestMessagesHashes.values
                   .map(hash => PrettyPrinter.buildString(hash))
                   .mkString(",")
                 val message =
                   s"block parents ${parentsString} did not match estimate ${estimateString} based on justification ${justificationString}."
                 for {
                   _ <- Log[F].warn(
                         ignore(b, message)
                       )
                 } yield BlockStatus.invalidParents.asLeft[ValidBlock]
               }
    } yield status
  }

  /*
   * This check must come before Validate.parents
   */
  def justificationFollows[F[_]: Sync: Log: BlockStore](
      b: BlockMessage,
      genesis: BlockMessage,
      dag: BlockDagRepresentation[F]
  ): F[ValidBlockProcessing] = {
    val justifiedValidators = b.justifications.map(_.validator).toSet
    val mainParentHash      = ProtoUtil.parentHashes(b).head
    for {
      mainParent       <- ProtoUtil.getBlock[F](mainParentHash)
      bondedValidators = ProtoUtil.bonds(mainParent).map(_.validator).toSet
      status <- if (bondedValidators == justifiedValidators) {
                 BlockStatus.valid.asRight[BlockError].pure[F]
               } else {
                 val justifiedValidatorsPP = justifiedValidators.map(PrettyPrinter.buildString)
                 val bondedValidatorsPP    = bondedValidators.map(PrettyPrinter.buildString)
                 for {
                   _ <- Log[F].warn(
                         ignore(
                           b,
                           s"the justified validators, ${justifiedValidatorsPP}, do not match the bonded validators, ${bondedValidatorsPP}."
                         )
                       )
                 } yield BlockStatus.invalidFollows.asLeft[ValidBlock]
               }
    } yield status
  }

  /*
   * When we switch between equivocation forks for a slashed validator, we will potentially get a
   * justification regression that is valid. We cannot ignore this as the creator only drops the
   * justification block created by the equivocator on the following block.
   * Hence, we ignore justification regressions involving the block's sender and
   * let checkEquivocations handle it instead.
   */
  def justificationRegressions[F[_]: Sync: Log](
      b: BlockMessage,
      genesis: BlockMessage,
      dag: BlockDagRepresentation[F]
  ): F[ValidBlockProcessing] =
    dag.latestMessage(b.sender).flatMap {
      case Some(latestMessage) =>
        val latestMessagesOfBlock = ProtoUtil.toLatestMessageHashes(b.justifications)
        val latestMessagesFromSenderView =
          ProtoUtil.toLatestMessageHashes(latestMessage.justifications)
        justificationRegressionsGivenLatestMessages[F](
          b,
          dag,
          latestMessagesOfBlock,
          latestMessagesFromSenderView,
          genesis
        )
      case None =>
        // We cannot have a justification regression if we don't have a previous latest message from sender
        BlockStatus.valid.asRight[BlockError].pure[F]
    }

  private def justificationRegressionsGivenLatestMessages[F[_]: Sync: Log](
      b: BlockMessage,
      dag: BlockDagRepresentation[F],
      currentLatestMessages: Map[Validator, BlockHash],
      previousLatestMessages: Map[Validator, BlockHash],
      genesis: BlockMessage
  ): F[ValidBlockProcessing] =
    currentLatestMessages.toList.tailRecM {
      case Nil =>
        // No more latest messages to check
        Applicative[F].pure(BlockStatus.valid.asRight.asRight)
      case (validator, currentBlockJustificationHash) :: tail =>
        if (validator == b.sender) {
          // We let checkEquivocations handle this case
          Applicative[F].pure(Left(tail))
        } else {
          val previousBlockJustificationHash =
            previousLatestMessages.getOrElse(
              validator,
              genesis.blockHash
            )
          isJustificationRegression[F](
            dag,
            currentBlockJustificationHash,
            previousBlockJustificationHash
          ).ifM(
            {
              val message =
                s"block ${PrettyPrinter.buildString(currentBlockJustificationHash)} by ${PrettyPrinter
                  .buildString(validator)} has a lower sequence number than ${PrettyPrinter.buildString(previousBlockJustificationHash)}."
              Log[F].warn(ignore(b, message)) >> Applicative[F].pure(
                BlockStatus.justificationRegression.asLeft.asRight
              )
            },
            Applicative[F].pure(Left(tail))
          )
        }
    }

  private def isJustificationRegression[F[_]: Sync](
      dag: BlockDagRepresentation[F],
      currentBlockJustificationHash: BlockHash,
      previousBlockJustificationHash: BlockHash
  ): F[Boolean] =
    for {
      maybeCurrentBlockJustification <- dag.lookup(currentBlockJustificationHash)
      currentBlockJustification <- maybeCurrentBlockJustification match {
                                    case Some(block) => block.pure[F]
                                    case None =>
                                      Sync[F].raiseError[BlockMetadata](
                                        new Exception(
                                          s"Missing ${PrettyPrinter.buildString(currentBlockJustificationHash)} from block dag store."
                                        )
                                      )
                                  }
      maybePreviousBlockJustification <- dag.lookup(previousBlockJustificationHash)
      previousBlockJustification <- maybePreviousBlockJustification match {
                                     case Some(block) => block.pure[F]
                                     case None =>
                                       Sync[F].raiseError[BlockMetadata](
                                         new Exception(
                                           s"Missing ${PrettyPrinter.buildString(previousBlockJustificationHash)} from block dag store."
                                         )
                                       )
                                   }
    } yield
      if (currentBlockJustification.seqNum < previousBlockJustification.seqNum) {
        true
      } else {
        false
      }

  def transactions[F[_]: Sync: Log: BlockStore: Span](
      block: BlockMessage,
      dag: BlockDagRepresentation[F],
      runtimeManager: RuntimeManager[F]
  ): F[ValidBlockProcessing] =
    for {
      maybeStateHash <- InterpreterUtil
                         .validateBlockCheckpoint[F](
                           block,
                           dag,
                           runtimeManager
                         )
    } yield maybeStateHash match {
      case Left(ex)       => Left(ex)
      case Right(Some(_)) => Right(BlockStatus.valid)
      case Right(None)    => Left(BlockStatus.invalidTransaction)
    }

  /**
    * If block contains an invalid justification block B and the creator of B is still bonded,
    * return a RejectableBlock. Otherwise return an IncludeableBlock.
    */
  def neglectedInvalidBlock[F[_]: Applicative](
      block: BlockMessage,
      dag: BlockDagRepresentation[F]
  ): F[ValidBlockProcessing] =
    for {
      invalidJustifications <- block.justifications.toList.filterA { justification =>
                                for {
                                  latestBlockOpt <- dag.lookup(justification.latestBlockHash)
                                } yield latestBlockOpt.exists(_.invalid)
                              }
      neglectedInvalidJustification = invalidJustifications.exists { justification =>
        val slashedValidatorBond = bonds(block).find(_.validator == justification.validator)
        slashedValidatorBond match {
          case Some(bond) => bond.stake > 0
          case None       => false
        }
      }
      result = if (neglectedInvalidJustification) {
        BlockStatus.neglectedInvalidBlock.asLeft[ValidBlock]
      } else {
        BlockStatus.valid.asRight[BlockError]
      }
    } yield result

  def bondsCache[F[_]: Log: Concurrent](
      b: BlockMessage,
      runtimeManager: RuntimeManager[F]
  ): F[ValidBlockProcessing] = {
    val bonds          = ProtoUtil.bonds(b)
    val tuplespaceHash = ProtoUtil.tuplespace(b)

    runtimeManager.computeBonds(tuplespaceHash).attempt.flatMap {
      case Right(computedBonds) =>
        if (bonds.toSet == computedBonds.toSet) {
          BlockStatus.valid.asRight[BlockError].pure[F]
        } else {
          for {
            _ <- Log[F].warn(
                  "Bonds in proof of stake contract do not match block's bond cache."
                )
          } yield BlockStatus.invalidBondsCache.asLeft[ValidBlock]
        }
      case Left(ex: Throwable) =>
        for {
          _ <- Log[F].warn(s"Failed to compute bonds from tuplespace hash ${ex.getMessage}")
        } yield BlockStatus.invalidBondsCache.asLeft[ValidBlock]
    }
  }
}<|MERGE_RESOLUTION|>--- conflicted
+++ resolved
@@ -5,25 +5,12 @@
 import cats.{Applicative, Monad}
 import cats.data.EitherT
 import cats.effect.{Concurrent, Sync}
-<<<<<<< HEAD
-import cats._, cats.data._, cats.implicits._
-
-=======
 import cats.implicits._
->>>>>>> 5b81fe94
-import com.google.protobuf.ByteString
+
 import coop.rchain.blockstorage.BlockStore
 import coop.rchain.blockstorage.dag.BlockDagRepresentation
-import coop.rchain.casper.util.ProtoUtil
-import coop.rchain.casper.protocol.EventProto.EventInstance
-import coop.rchain.casper.protocol.{
-  ApprovedBlock,
-  BlockMessage,
-  Justification,
-  ProcessedDeploy,
-  RChainState
-}
-import coop.rchain.casper.util.DagOperations
+import coop.rchain.casper.protocol.{ApprovedBlock, BlockMessage, Justification}
+import coop.rchain.casper.util.{DagOperations, ProtoUtil}
 import coop.rchain.casper.util.ProtoUtil.bonds
 import coop.rchain.casper.util.rholang.{InterpreterUtil, RuntimeManager}
 import coop.rchain.crypto.codec.Base16
@@ -173,64 +160,12 @@
   /*
    * TODO: Double check ordering of validity checks
    */
-  def blockSummary[F[_]: Sync: Log: Time: BlockStore: Metrics](
+  def blockSummary[F[_]: Sync: Log: Time: BlockStore: Metrics: Span](
       block: BlockMessage,
       genesis: BlockMessage,
       dag: BlockDagRepresentation[F],
       shardId: String,
       expirationThreshold: Int
-<<<<<<< HEAD
-  )(implicit span: Span[F]): F[Either[BlockStatus, ValidBlock]] = {
-    val getBlockSummary: EitherT[F, BlockStatus, ValidBlock] = for {
-      _ <- EitherT.liftF(span.mark("before-block-hash-validation"))
-      _ <- EitherT(Validate.blockHash[F](block))
-      _ <- EitherT.liftF(span.mark("before-deploy-count-validation"))
-      _ <- EitherT(Validate.deployCount[F](block))
-      _ <- EitherT.liftF(span.mark("before-missing-blocks-validation"))
-      _ <- EitherT(Validate.missingBlocks[F](block, dag))
-      _ <- EitherT.liftF(span.mark("before-timestamp-validation"))
-      _ <- EitherT(Validate.timestamp[F](block, dag))
-      _ <- EitherT.liftF(span.mark("before-valid-deploy-signatures"))
-      _ <- validDeploySignatures[F](block)
-      _ <- EitherT.liftF(span.mark("before-repeat-deploy-validation"))
-      _ <- EitherT(Validate.repeatDeploy[F](block, dag, expirationThreshold))
-      _ <- EitherT.liftF(span.mark("before-block-number-validation"))
-      _ <- EitherT(Validate.blockNumber[F](block, dag))
-      _ <- EitherT.liftF(span.mark("before-future-transaction-validation"))
-      _ <- EitherT(Validate.futureTransaction[F](block))
-      _ <- EitherT.liftF(span.mark("before-transaction-expired-validation"))
-      _ <- EitherT(Validate.transactionExpiration[F](block, expirationThreshold))
-      _ <- EitherT.liftF(span.mark("before-justification-follows-validation"))
-      _ <- EitherT(Validate.justificationFollows[F](block, genesis, dag))
-      _ <- EitherT.liftF(span.mark("before-parents-validation"))
-      _ <- EitherT(Validate.parents[F](block, genesis, dag))
-      _ <- EitherT.liftF(span.mark("before-sequence-number-validation"))
-      _ <- EitherT(Validate.sequenceNumber[F](block, dag))
-      _ <- EitherT.liftF(span.mark("before-justification-regression-validation"))
-      _ <- EitherT(Validate.justificationRegressions[F](block, genesis, dag))
-      _ <- EitherT.liftF(span.mark("before-shrad-identifier-validation"))
-      _ <- EitherT(Validate.shardIdentifier[F](block, shardId))
-    } yield Valid
-
-    getBlockSummary.value
-  }
-
-  def validDeploySignatures[F[_]: Applicative](
-      block: BlockMessage
-  ): EitherT[F, InvalidBlock, Unit] = {
-    def allDeploysValid: Option[Boolean] =
-      block.body >>= (_.deploys.toList
-        .traverse { pd =>
-          pd.deploy >>= (SignDeployment.verify)
-        }
-        .map(bs => bs.foldLeft(true)(_ && _)))
-
-    EitherT(allDeploysValid match {
-      case Some(true) => ().asRight[InvalidBlock].pure[F]
-      case _          => (DeployNotSigned: InvalidBlock).asLeft[Unit].pure[F]
-    })
-  }
-=======
   ): F[ValidBlockProcessing] =
     (for {
       _ <- EitherT.liftF(Span[F].mark("before-block-hash-validation"))
@@ -241,6 +176,8 @@
       _ <- EitherT(Validate.missingBlocks[F](block, dag))
       _ <- EitherT.liftF(Span[F].mark("before-timestamp-validation"))
       _ <- EitherT(Validate.timestamp[F](block, dag))
+      _ <- EitherT.liftF(Span[F].mark("before-valid-deploy-signatures"))
+      _ <- EitherT(validDeploySignatures[F](block))
       _ <- EitherT.liftF(Span[F].mark("before-repeat-deploy-validation"))
       _ <- EitherT(Validate.repeatDeploy[F](block, dag, expirationThreshold))
       _ <- EitherT.liftF(Span[F].mark("before-block-number-validation"))
@@ -260,7 +197,16 @@
       _ <- EitherT.liftF(Span[F].mark("before-shard-identifier-validation"))
       s <- EitherT(Validate.shardIdentifier[F](block, shardId))
     } yield s).value
->>>>>>> 5b81fe94
+
+  def validDeploySignatures[F[_]: Applicative](
+      block: BlockMessage
+  ): F[ValidBlockProcessing] = {
+    val allDeploysValid =
+      block.body.deploys.forall(pd => SignDeployment.verify(pd.deploy).exists(identity))
+
+    if (allDeploysValid) BlockStatus.valid.asRight[BlockError].pure[F]
+    else BlockStatus.deployNotSigned.asLeft[ValidBlock].pure[F]
+  }
 
   /**
     * Works with either efficient justifications or full explicit justifications
@@ -271,7 +217,7 @@
   ): F[ValidBlockProcessing] =
     for {
       parentsPresent <- ProtoUtil.parentHashes(block).toList.forallM(p => dag.contains(p))
-      justificationsPresent <- block.justifications.toList
+      justificationsPresent <- block.justifications
                                 .forallM(j => dag.contains(j.latestBlockHash))
       result <- if (parentsPresent && justificationsPresent) {
                  BlockStatus.valid.asRight[BlockError].pure[F]
@@ -497,11 +443,7 @@
   def shardIdentifier[F[_]: Monad: Log: BlockStore](
       b: BlockMessage,
       shardId: String
-<<<<<<< HEAD
-  ): F[Either[BlockStatus, ValidBlock]] =
-=======
-  ): F[ValidBlockProcessing] =
->>>>>>> 5b81fe94
+  ): F[ValidBlockProcessing] =
     if (b.shardId == shardId) {
       BlockStatus.valid.asRight[BlockError].pure[F]
     } else {
