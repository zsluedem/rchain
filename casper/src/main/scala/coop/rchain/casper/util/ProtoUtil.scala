package coop.rchain.casper.util

import java.nio.charset.StandardCharsets

import cats.data.OptionT
import cats.effect.Sync
import cats.syntax.all._
import cats.{Applicative, Monad}
import com.google.protobuf.{ByteString, Int32Value, StringValue}
import coop.rchain.blockstorage.BlockStore
import coop.rchain.blockstorage.dag.BlockDagRepresentation
import coop.rchain.blockstorage.syntax._
import coop.rchain.casper.{PrettyPrinter, ValidatorIdentity}
import coop.rchain.casper.protocol.{DeployData, _}
import coop.rchain.casper.util.implicits._
import coop.rchain.crypto.codec.Base16
import coop.rchain.crypto.hash.Blake2b256
import coop.rchain.crypto.signatures.Signed
import coop.rchain.crypto.{PrivateKey, PublicKey}
import coop.rchain.models.BlockHash.BlockHash
import coop.rchain.models.Validator.Validator
import coop.rchain.models._
import coop.rchain.rholang.interpreter.DeployParameters

import scala.collection.immutable
import scala.collection.immutable.Map

object ProtoUtil {

  /*
   * c is in the blockchain of b iff c == b or c is in the blockchain of the main parent of b
   */
  def isInMainChain[F[_]: Monad](
      dag: BlockDagRepresentation[F],
      candidateMetadata: BlockMetadata,
      targetBlockHash: BlockHash
  ): F[Boolean] = {
    import coop.rchain.catscontrib.Catscontrib.ToBooleanF
    import cats.instances.option._

    (candidateMetadata.blockHash == targetBlockHash).pure[F] ||^
      dag.lookup(targetBlockHash).flatMap {
        case Some(targetBlock) =>
          if (targetBlock.blockNum <= candidateMetadata.blockNum) {
            false.pure[F]
          } else {
            val mainParentOpt = targetBlock.parents.headOption
            mainParentOpt.traverse(isInMainChain(dag, candidateMetadata, _)).map(_.getOrElse(false))
          }
        case None =>
          false.pure[F]
      }
  }

  def getMainChainUntilDepth[F[_]: Sync: BlockStore](
      estimate: BlockMessage,
      acc: IndexedSeq[BlockMessage],
      depth: Int
  ): F[IndexedSeq[BlockMessage]] = {
    val parentsHashes       = parentHashes(estimate)
    val maybeMainParentHash = parentsHashes.headOption
    for {
      mainChain <- maybeMainParentHash match {
                    case Some(mainParentHash) =>
                      for {
                        updatedEstimate <- BlockStore[F].getUnsafe(mainParentHash)
                        depthDelta      = blockNumber(updatedEstimate) - blockNumber(estimate)
                        newDepth        = depth + depthDelta.toInt
                        mainChain <- if (newDepth <= 0) {
                                      (acc :+ estimate).pure
                                    } else {
                                      getMainChainUntilDepth(
                                        updatedEstimate,
                                        acc :+ estimate,
                                        newDepth
                                      )
                                    }
                      } yield mainChain
                    case None => (acc :+ estimate).pure
                  }
    } yield mainChain
  }

  def creatorJustification(block: BlockMessage): Option[Justification] =
    block.justifications.find(_.validator == block.sender)

  def creatorJustification(block: BlockMetadata): Option[Justification] =
    block.justifications.find(_.validator == block.sender)

  /**
    * Since the creator justification is unique
    * we don't need to return a list. However, the bfTraverseF
    * requires a list to be returned. When we reach the goalFunc,
    * we return an empty list.
    */
  def getCreatorJustificationAsListUntilGoalInMemory[F[_]: Monad](
      blockDag: BlockDagRepresentation[F],
      blockHash: BlockHash,
      goalFunc: BlockHash => Boolean = _ => false
  ): F[List[BlockHash]] =
    (for {
      block <- OptionT(blockDag.lookup(blockHash))
      creatorJustificationHash <- OptionT.fromOption(
                                   block.justifications
                                     .find(_.validator == block.sender)
                                     .map(_.latestBlockHash)
                                 )
      creatorJustification <- OptionT(blockDag.lookup(creatorJustificationHash))
      creatorJustificationAsList = if (goalFunc(creatorJustification.blockHash)) {
        List.empty[BlockHash]
      } else {
        List(creatorJustification.blockHash)
      }
    } yield creatorJustificationAsList).fold(List.empty[BlockHash])(identity)

  def weightMap(blockMessage: BlockMessage): Map[ByteString, Long] =
    weightMap(blockMessage.body.state)

  private def weightMap(state: RChainState): Map[ByteString, Long] =
    state.bonds.map {
      case Bond(validator, stake) => validator -> stake
    }.toMap

  def weightMapTotal(weights: Map[ByteString, Long]): Long =
    weights.values.sum

  def minTotalValidatorWeight[F[_]: Monad](
      blockDag: BlockDagRepresentation[F],
      blockHash: BlockHash,
      maxCliqueMinSize: Int
  ): F[Long] =
    blockDag.lookup(blockHash).map { blockMetadataOpt =>
      val sortedWeights = blockMetadataOpt.get.weightMap.values.toVector.sorted
      sortedWeights.take(maxCliqueMinSize).sum
    }

  def mainParent[F[_]: Monad: BlockStore](blockMessage: BlockMessage): F[Option[BlockMessage]] = {
    import cats.instances.option._
    blockMessage.header.parentsHashList.headOption.flatTraverse(BlockStore[F].get)
  }

  def weightFromValidatorByDag[F[_]: Monad](
      dag: BlockDagRepresentation[F],
      blockHash: BlockHash,
      validator: Validator
  ): F[Long] = {
    import cats.instances.option._

    for {
      blockMetadata  <- dag.lookup(blockHash)
      blockParentOpt = blockMetadata.get.parents.headOption
      resultOpt <- blockParentOpt.traverse { bh =>
                    dag.lookup(bh).map(_.get.weightMap.getOrElse(validator, 0L))
                  }
      result <- resultOpt match {
                 case Some(result) => result.pure[F]
                 case None         => dag.lookup(blockHash).map(_.get.weightMap.getOrElse(validator, 0L))
               }
    } yield result
  }

  def weightFromValidator[F[_]: Monad: BlockStore](
      b: BlockMessage,
      validator: ByteString
  ): F[Long] =
    for {
      maybeMainParent <- mainParent(b)
      weightFromValidator = maybeMainParent
        .map(weightMap(_).getOrElse(validator, 0L))
        .getOrElse(weightMap(b).getOrElse(validator, 0L)) //no parents means genesis -- use itself
    } yield weightFromValidator

  def weightFromSender[F[_]: Monad: BlockStore](b: BlockMessage): F[Long] =
    weightFromValidator(b, b.sender)

  def parentHashes(b: BlockMessage): List[ByteString] =
    b.header.parentsHashList

  def getParents[F[_]: Sync: BlockStore](b: BlockMessage): F[List[BlockMessage]] = {
    import cats.instances.list._
    parentHashes(b).traverse(BlockStore[F].getUnsafe)
  }

  def getParentsMetadata[F[_]: Sync](
      b: BlockMetadata,
      dag: BlockDagRepresentation[F]
  ): F[List[BlockMetadata]] = {
    import cats.instances.list._
    b.parents.traverse(dag.lookupUnsafe)
  }

  def getParentMetadatasAboveBlockNumber[F[_]: Sync](
      b: BlockMetadata,
      blockNumber: Long,
      dag: BlockDagRepresentation[F]
  ): F[List[BlockMetadata]] =
    getParentsMetadata(b, dag)
      .map(parents => parents.filter(p => p.blockNum >= blockNumber))

  def deploys(b: BlockMessage): Seq[ProcessedDeploy] =
    b.body.deploys

  def systemDeploys(b: BlockMessage): Seq[ProcessedSystemDeploy] =
    b.body.systemDeploys

  def postStateHash(b: BlockMessage): ByteString =
    b.body.state.postStateHash

  def preStateHash(b: BlockMessage): ByteString =
    b.body.state.preStateHash

  def bonds(b: BlockMessage): Seq[Bond] =
    b.body.state.bonds

  def blockNumber(b: BlockMessage): Long =
    b.body.state.blockNumber

  def bondToBondInfo(bond: Bond): BondInfo =
    BondInfo(validator = PrettyPrinter.buildStringNoLimit(bond.validator), stake = bond.stake)

  def maxBlockNumberMetadata(blocks: Seq[BlockMetadata]): Long = blocks.foldLeft(-1L) {
    case (acc, b) => math.max(acc, b.blockNum)
  }

  def justificationsToJustificationInfos(justification: Justification) =
    JustificationInfo(
      PrettyPrinter.buildStringNoLimit(justification.validator),
      PrettyPrinter.buildStringNoLimit(justification.latestBlockHash)
    )

  def toJustification(
      latestMessages: collection.Map[Validator, BlockMetadata]
  ): Seq[Justification] =
    latestMessages.toSeq.map {
      case (validator, blockMetadata) => Justification(validator, blockMetadata.blockHash)
    }

  def toLatestMessageHashes(
      justifications: Seq[Justification]
  ): immutable.Map[Validator, BlockHash] =
    justifications.foldLeft(Map.empty[Validator, BlockHash]) {
      case (acc, Justification(validator, block)) =>
        acc.updated(validator, block)
    }

  def toLatestMessage[F[_]: Sync: BlockStore](
      justifications: Seq[Justification],
      dag: BlockDagRepresentation[F]
  ): F[immutable.Map[Validator, BlockMetadata]] = {

    import cats.instances.list._
    justifications.toList.foldM(Map.empty[Validator, BlockMetadata]) {
      case (acc, Justification(validator, hash)) =>
        for {
          blockMetadataOpt <- dag.lookup(hash)
          blockMetadata <- blockMetadataOpt
                            .map(_.pure[F])
                            .getOrElse(
                              Sync[F].raiseError(
                                new RuntimeException(
                                  s"Could not find a block for ${PrettyPrinter.buildString(hash)} in the DAG storage"
                                )
                              )
                            )
        } yield acc.updated(validator, blockMetadata)
    }
  }

  def protoSeqHash[A <: { def toByteArray: Array[Byte] }](protoSeq: Seq[A]): ByteString =
    hashByteArrays(protoSeq.map(_.toByteArray): _*)

  def hashByteArrays(items: Array[Byte]*): ByteString =
    ByteString.copyFrom(Blake2b256.hash(Array.concat(items: _*)))

  // TODO inline this
  def blockHeader(
      body: Body,
      parentHashes: Seq[ByteString],
      version: Long,
      timestamp: Long
  ): Header =
    Header(
      parentHashes.toList,
      timestamp,
      version
    )

  def unsignedBlockProto(
      body: Body,
      header: Header,
      justifications: Seq[Justification],
      shardId: String,
      seqNum: Int = 0
  ): BlockMessage = {
    // TODO FIX-ME fields that can be empty SHOULD be optional
    val block = BlockMessage(
      blockHash = ByteString.EMPTY,
      header,
      body,
      justifications.toList,
      sender = ByteString.EMPTY,
      seqNum = seqNum,
      sig = ByteString.EMPTY,
      sigAlgorithm = "",
      shardId,
      extraBytes = ByteString.EMPTY
    )

    val hash = hashUnsignedBlock(block)

    block.copy(blockHash = hash)
  }

  def hashUnsignedBlock(blockMessage: BlockMessage): BlockHash = {
    val toHash = blockMessage.header.toProto.toByteArray +: blockMessage.justifications.map(
      _.toProto.toByteArray
    )
    hashByteArrays(toHash: _*)
  }

  def hashSignedBlock(blockMessage: BlockMessage): BlockHash =
    ProtoUtil.hashByteArrays(
      blockMessage.header.toProto.toByteArray,
      blockMessage.body.toProto.toByteArray,
      blockMessage.sender.toByteArray,
      StringValue.of(blockMessage.sigAlgorithm).toByteArray,
      Int32Value.of(blockMessage.seqNum).toByteArray,
      StringValue.of(blockMessage.shardId).toByteArray,
      blockMessage.extraBytes.toByteArray
    )
  def hashString(b: BlockMessage): String = Base16.encode(b.blockHash.toByteArray)

  def stringToByteString(string: String): ByteString =
    ByteString.copyFrom(Base16.unsafeDecode(string))

  def computeCodeHash(dd: DeployData): Par = {
    val bytes             = dd.term.getBytes(StandardCharsets.UTF_8)
    val hash: Array[Byte] = Blake2b256.hash(bytes)
    Par(exprs = Seq(Expr(Expr.ExprInstance.GByteArray(ByteString.copyFrom(hash)))))
  }

  def getRholangDeployParams(dd: Signed[DeployData]): DeployParameters = {
    val userId: Par = Par(
      exprs = Seq(Expr(Expr.ExprInstance.GByteArray(ByteString.copyFrom(dd.pk.bytes))))
    )
    DeployParameters(userId)
  }

  def dependenciesHashesOf(b: BlockMessage): List[BlockHash] = {
    val missingParents = parentHashes(b).toSet
    val missingJustifications = b.justifications
      .map(_.latestBlockHash)
      .toSet
    (missingParents union missingJustifications).toList
  }

  // Return hashes of all blocks that are yet to be seen by the passed in block
  def unseenBlockHashes[F[_]: Sync: BlockStore](
      dag: BlockDagRepresentation[F],
      block: BlockMessage
  ): F[Set[BlockHash]] = {
    import cats.instances.stream._

    for {
      dagsLatestMessages   <- dag.latestMessages
      blocksLatestMessages <- toLatestMessage(block.justifications, dag)

      // From input block perspective we want to find what latest messages are not seen
      //  that are in the DAG latest messages.
      // - if validator is not in the justification of the block
      // - if justification contains validator's newer latest message
      unseenLatestMessages = dagsLatestMessages.filter {
        case (validator, dagLatestMessage) =>
          val validatorInJustification = blocksLatestMessages.contains(validator)
          def blockHasNewerLatestMessage =
            blocksLatestMessages.get(validator).map(dagLatestMessage.seqNum > _.seqNum)

          !validatorInJustification || (validatorInJustification && blockHasNewerLatestMessage.get)
      }

      unseenBlockHashes <- unseenLatestMessages.toStream
                            .traverse {
                              case (validator, unseenLatestMessage) =>
                                getCreatorBlocksBetween(
                                  dag,
                                  unseenLatestMessage,
                                  blocksLatestMessages.get(validator)
                                )
                            }
                            .map(_.flatten.toSet)
    } yield unseenBlockHashes -- blocksLatestMessages.values.map(_.blockHash) - block.blockHash
  }

  private def getCreatorBlocksBetween[F[_]: Sync](
      dag: BlockDagRepresentation[F],
      topBlock: BlockMetadata,
      bottomBlock: Option[BlockMetadata]
  ): F[Set[BlockHash]] =
    bottomBlock match {
      case None => Set(topBlock.blockHash).pure[F]
      case Some(bottomBlock) =>
        DagOperations
          .bfTraverseF(List(topBlock))(
            nextCreatorBlock =>
              getCreatorJustificationUnlessGoal(
                dag,
                nextCreatorBlock,
                bottomBlock
              )
          )
          .map(_.blockHash)
          .toSet
    }

  private def getCreatorJustificationUnlessGoal[F[_]: Sync](
      dag: BlockDagRepresentation[F],
      block: BlockMetadata,
      goal: BlockMetadata
  ): F[List[BlockMetadata]] =
    creatorJustification(block) match {
      case Some(Justification(_, hash)) =>
        dag.lookup(hash).flatMap {
          case Some(creatorJustification) =>
            if (creatorJustification == goal) {
              List.empty[BlockMetadata].pure
            } else {
              List(creatorJustification).pure
            }
          case None =>
            Sync[F].raiseError[List[BlockMetadata]](
              new RuntimeException(
<<<<<<< HEAD
                s"Missing block hash ${PrettyPrinter.buildString(hash)} in block dag."
=======
                s"BlockDAG is missing justification ${PrettyPrinter
                  .buildString(hash)} for ${PrettyPrinter.buildString(block.blockHash)}."
>>>>>>> 2677fcaf
              )
            )
        }
      case None =>
        List.empty[BlockMetadata].pure
    }

  def invalidLatestMessages[F[_]: Sync](
      dag: BlockDagRepresentation[F]
  ): F[Map[Validator, BlockHash]] =
    dag.latestMessages.flatMap(
      latestMessages =>
        invalidLatestMessages(dag, latestMessages.map {
          case (validator, block) => (validator, block.blockHash)
        })
    )

  def invalidLatestMessages[F[_]: Monad](
      dag: BlockDagRepresentation[F],
      latestMessagesHashes: Map[Validator, BlockHash]
  ): F[Map[Validator, BlockHash]] =
    dag.invalidBlocks.map { invalidBlocks =>
      latestMessagesHashes.filter {
        case (_, blockHash) => invalidBlocks.map(_.blockHash).contains(blockHash)
      }
    }
}<|MERGE_RESOLUTION|>--- conflicted
+++ resolved
@@ -429,12 +429,8 @@
           case None =>
             Sync[F].raiseError[List[BlockMetadata]](
               new RuntimeException(
-<<<<<<< HEAD
-                s"Missing block hash ${PrettyPrinter.buildString(hash)} in block dag."
-=======
                 s"BlockDAG is missing justification ${PrettyPrinter
                   .buildString(hash)} for ${PrettyPrinter.buildString(block.blockHash)}."
->>>>>>> 2677fcaf
               )
             )
         }
