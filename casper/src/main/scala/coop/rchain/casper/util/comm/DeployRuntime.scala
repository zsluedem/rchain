--- conflicted
+++ resolved
@@ -3,11 +3,7 @@
 import cats.{Id, Monad, MonadError}
 import cats.effect.Sync
 import cats.implicits._
-<<<<<<< HEAD
 import coop.rchain.casper.protocol
-=======
-
->>>>>>> 24e1a277
 import coop.rchain.casper.protocol._
 import coop.rchain.casper.util.ProtoUtil
 import coop.rchain.casper.util.comm.ListenAtName._
@@ -38,14 +34,10 @@
   def showMainChain[F[_]: Monad: ErrorHandler: Capture: DeployService](depth: Int): F[Unit] =
     gracefulExit(DeployService[F].showMainChain(BlocksQuery(depth)).map(println(_)))
 
-<<<<<<< HEAD
-  def listenForDataAtName[F[_]: Sync: DeployService: Timer: Capture](
+  def listenForDataAtName[F[_]: Sync: DeployService: Time: Capture](
       depth: Int,
       name: Id[Name]
   ): F[Unit] =
-=======
-  def listenForDataAtName[F[_]: Sync: DeployService: Time: Capture](name: Id[Name]): F[Unit] =
->>>>>>> 24e1a277
     gracefulExit {
       listenAtNameUntilChanges(name) { par: Par =>
         val request = DataAtNameQuery(depth, Some(par))
@@ -53,12 +45,8 @@
       }
     }
 
-<<<<<<< HEAD
-  def listenForContinuationAtName[F[_]: Sync: Timer: DeployService: Capture](
+  def listenForContinuationAtName[F[_]: Sync: Time: DeployService: Capture](
       depth: Int,
-=======
-  def listenForContinuationAtName[F[_]: Sync: Time: DeployService: Capture](
->>>>>>> 24e1a277
       names: List[Name]
   ): F[Unit] =
     gracefulExit {
