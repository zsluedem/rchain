--- conflicted
+++ resolved
@@ -5,8 +5,6 @@
 
 import com.typesafe.scalalogging.Logger
 import coop.rchain.comm.UPnP
-import io.netty.handler.codec.ValueConverter
-import org.rogach.scallop
 import org.rogach.scallop._
 
 import scala.collection.JavaConverters._
@@ -21,39 +19,6 @@
     opt[String](default = Some("localhost"),
                 descr = "Hostname or IP of node on which gRPC service is running.")
 
-<<<<<<< HEAD
-  val numValidators = opt[Int](default = Some(5), descr = "Number of validators at genesis.")
-  val bondsFile = opt[String](
-    default = None,
-    descr = "Plain text file consisting of lines of the form `<pk> <stake>`, " +
-      "which defines the bond amounts for each validator at genesis. " +
-      "<pk> is the public key (in base-16 encoding) identifying the validator and <stake>" +
-      "is the amount of Rev they have bonded (an integer). Note: this overrides the --num-validators option."
-  )
-
-  val bootstrap =
-    opt[String](default =
-                  Some("rnode://acd0b05a971c243817a0cfd469f5d1a238c60294@216.83.154.106:30304"),
-                short = 'b',
-                descr = "Bootstrap rnode address for initial seed.")
-
-  val standalone = opt[Boolean](default = Some(false),
-                                short = 's',
-                                descr = "Start a stand-alone node (no bootstrapping).")
-
-  val host = opt[String](default = None, descr = "Hostname or IP of this node.")
-
-  val repl = opt[Boolean](
-    default = Some(false),
-    short = 'r',
-    descr = "Starts a thin client, that will connect to existing node. See grpcHost and grpcPort.")
-
-  val eval = opt[List[String]](
-    default = None,
-    descr =
-      "Starts a thin client that will evaluate rholang in file " +
-        "on a existing running node. See grpcHost and grpcPort.")(scallop.stringListConverter)
-=======
   val diagnostics = new Subcommand("diagnostics", "d") {
     descr("Node diagnostics")
   }
@@ -125,7 +90,6 @@
         case Some(host) => host
         case None       => whoami(port()).fold("localhost")(_.getHostAddress)
       }
->>>>>>> e1fe67f2
 
     lazy val localhost: String =
       host.toOption match {
@@ -143,7 +107,8 @@
   val eval = new Subcommand("eval") {
     descr(
       "Starts a thin client that will evaluate rholang in file on a existing running node. See grpcHost and grpcPort.")
-    val fileName = trailArg[String](required = true)
+
+    val fileNames = trailArg[List[String]](required = true)(stringListConverter)
   }
   addSubcommand(eval)
 
