--- conflicted
+++ resolved
@@ -380,26 +380,15 @@
       case Some(options.deployDemo) => DeployDemo
       case Some(options.propose)    => Propose
       case Some(options.showBlock)  => ShowBlock(options.showBlock.hash())
-<<<<<<< HEAD
       case Some(options.showBlocks) =>
         import options.showBlocks._
         ShowBlocks(depth.getOrElse(1))
-      case Some(options.run) => Run
-      case Some(options.dataAtName) =>
-        import options.dataAtName._
-        DataAtName(name())
-      case Some(options.contAtName) =>
-        import options.contAtName._
-        ContAtName(name())
-=======
-      case Some(options.showBlocks) => ShowBlocks
       case Some(options.run)        => Run
       case Some(options.dataAtName) => DataAtName(options.dataAtName.name())
       case Some(options.contAtName) => ContAtName(options.contAtName.name())
       case Some(options.bondingDeployGen) =>
         import options.bondingDeployGen._
         BondingDeployGen(bondKey(), ethAddr(), amount(), privateKey(), publicKey())
->>>>>>> ae381345
       case _ => Help
     }
 }
