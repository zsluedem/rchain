--- conflicted
+++ resolved
@@ -71,22 +71,14 @@
         } yield r
     }
 
-<<<<<<< HEAD
-  def tcpTransportLayer(host: String, port: Int, certPath: Path, keyPath: Path)(src: PeerNode)(
+  def tcpTransportLayer(host: String, port: Int, certPath: Path, keyPath: Path)(
       implicit scheduler: Scheduler,
       connections: TcpTransportLayer.TransportCell[Task],
       log: Log[Task]): TcpTransportLayer = {
     val cert = Resources.withResource(Source.fromFile(certPath.toFile))(_.mkString)
     val key  = Resources.withResource(Source.fromFile(keyPath.toFile))(_.mkString)
-    new TcpTransportLayer(host, port, cert, key)(src)
+    new TcpTransportLayer(host, port, cert, key)
   }
-=======
-  def tcpTransportLayer(host: String, port: Int, cert: File, key: File)(
-      implicit scheduler: Scheduler,
-      connections: TcpTransportLayer.TransportCell[Task],
-      log: Log[Task]) =
-    new TcpTransportLayer(host, port, cert, key)
->>>>>>> f9afcb92
 
   def consoleIO(consoleReader: ConsoleReader): ConsoleIO[Task] = new JLineConsoleIO(consoleReader)
 
