package coop.rchain.node

import effects._
import io.grpc.Server
import cats._, cats.data._, cats.implicits._, cats.mtl._
import coop.rchain.catscontrib._, Catscontrib._, ski._, TaskContrib._
import coop.rchain.casper.{MultiParentCasperConstructor, SafetyOracle}
import coop.rchain.casper.util.comm.CommUtil.{casperPacketHandler, requestApprovedBlock}
import coop.rchain.casper.util.rholang.RuntimeManager
import coop.rchain.comm._
import coop.rchain.metrics.Metrics
import coop.rchain.node.diagnostics._
import coop.rchain.p2p.effects._
import coop.rchain.comm.CommError.ErrorHandler
import coop.rchain.comm.protocol.rchain.Packet
import coop.rchain.rholang.interpreter.Runtime
import coop.rchain.comm.rp.Connect.RPConfAsk
import monix.eval.Task
import monix.execution.Scheduler
import diagnostics.MetricsServer
import coop.rchain.comm.transport._
import coop.rchain.comm.discovery._
import coop.rchain.shared._
import ThrowableOps._
import coop.rchain.blockstorage.{BlockStore, LMDBBlockStore}
import coop.rchain.node.api._
import coop.rchain.comm.rp._, Connect.ConnectionsCell
import coop.rchain.comm.protocol.routing._
import coop.rchain.crypto.codec.Base16

import scala.util.{Failure, Success, Try}
import scala.concurrent.duration.{FiniteDuration, MILLISECONDS}

import coop.rchain.node.configuration.Configuration

class NodeRuntime(conf: Configuration, host: String)(implicit scheduler: Scheduler) {

  private implicit val logSource: LogSource = LogSource(this.getClass)

  implicit def eiterTrpConfAsk(implicit ev: RPConfAsk[Task]): RPConfAsk[Effect] =
    new EitherTApplicativeAsk[Task, RPConf, CommError]

  private val dataDirFile = conf.server.dataDir.toFile

  if (!dataDirFile.exists()) {
    if (!dataDirFile.mkdir()) {
      println(
        s"The data dir must be a directory and have read and write permissions:\n${dataDirFile.getAbsolutePath}")
      System.exit(-1)
    }
  }

  // Check if data_dir has read/write access
  if (!dataDirFile.isDirectory || !dataDirFile.canRead || !dataDirFile.canWrite) {
    println(
      s"The data dir must be a directory and have read and write permissions:\n${dataDirFile.getAbsolutePath}")
    System.exit(-1)
  }

  println(s"Using data_dir: ${dataDirFile.getAbsolutePath}")

  // Generate certificate if not provided as option or in the data dir
  if (!conf.tls.customCertificateLocation
      && !conf.tls.certificate.toFile.exists()) {
    println(s"No certificate found at path ${conf.tls.certificate}")
    println("Generating a X.509 certificate for the node")

    import coop.rchain.shared.Resources._
    // If there is a private key, use it for the certificate
    if (conf.tls.key.toFile.exists()) {
      println(s"Using secret key ${conf.tls.key}")
      Try(CertificateHelper.readKeyPair(conf.tls.key.toFile)) match {
        case Success(keyPair) =>
          withResource(new java.io.PrintWriter(conf.tls.certificate.toFile)) {
            _.write(CertificatePrinter.print(CertificateHelper.generate(keyPair)))
          }
        case Failure(e) =>
          println(s"Invalid secret key: ${e.getMessage}")
      }
    } else {
      println("Generating a PEM secret key for the node")
      val keyPair = CertificateHelper.generateKeyPair()
      withResource(new java.io.PrintWriter(conf.tls.certificate.toFile)) { pw =>
        pw.write(CertificatePrinter.print(CertificateHelper.generate(keyPair)))
      }
      withResource(new java.io.PrintWriter(conf.tls.key.toFile)) { pw =>
        pw.write(CertificatePrinter.printPrivateKey(keyPair.getPrivate))
      }
    }
  }

  if (!conf.tls.certificate.toFile.exists()) {
    println(s"Certificate file ${conf.tls.certificate} not found")
    System.exit(-1)
  }

  if (!conf.tls.key.toFile.exists()) {
    println(s"Secret key file ${conf.tls.certificate} not found")
    System.exit(-1)
  }

  private val name: String = {
    val publicKey = Try(CertificateHelper.fromFile(conf.tls.certificate.toFile)) match {
      case Success(c) => Some(c.getPublicKey)
      case Failure(e) =>
        println(s"Failed to read the X.509 certificate: ${e.getMessage}")
        System.exit(1)
        None
      case _ => None
    }

    val publicKeyHash = publicKey
      .flatMap(CertificateHelper.publicAddress)
      .map(Base16.encode)

    if (publicKeyHash.isEmpty) {
      println("Certificate must contain a secp256r1 EC Public Key")
      System.exit(1)
    }

    publicKeyHash.get
  }

  import ApplicativeError_._

  /** Configuration */
  private val port              = conf.server.port
  private val address           = s"rnode://$name@$host:$port"
  private val storagePath       = conf.server.dataDir.resolve("rspace")
  private val casperStoragePath = storagePath.resolve("casper")
  private val storageSize       = conf.server.mapSize
  private val defaultTimeout    = FiniteDuration(conf.server.defaultTimeout.toLong, MILLISECONDS) // TODO remove

  /** Final Effect + helper methods */
  type CommErrT[F[_], A] = EitherT[F, CommError, A]
  type Effect[A]         = CommErrT[Task, A]

  implicit class EitherEffectOps[A](e: Either[CommError, A]) {
    def toEffect: Effect[A] = EitherT[Task, CommError, A](e.pure[Task])
  }
  implicit class TaskEffectOps[A](t: Task[A]) {
    def toEffect: Effect[A] = t.liftM[CommErrT]
  }

  case class Servers(
      grpcServerExternal: Server,
      grpcServerInternal: Server,
      metricsServer: MetricsServer,
      httpServer: HttpServer
  )

  def acquireServers(runtime: Runtime)(
      implicit
      log: Log[Task],
      nodeDiscovery: NodeDiscovery[Task],
      blockStore: BlockStore[Effect],
      oracle: SafetyOracle[Effect],
      casperConstructor: MultiParentCasperConstructor[Effect],
      nodeCoreMetrics: NodeMetrics[Task],
      jvmMetrics: JvmMetrics[Task]
  ): Effect[Servers] =
    for {
      grpcServerExternal <- GrpcServer.acquireExternalServer[Effect](conf.grpcServer.portExternal)
      grpcServerInternal <- GrpcServer
                             .acquireInternalServer[Effect](conf.grpcServer.portInternal, runtime)
      metricsServer <- MetricsServer.create[Effect](conf.server.metricsPort)
      httpServer    <- HttpServer(conf.server.httpPort).pure[Effect]
    } yield Servers(grpcServerExternal, grpcServerInternal, metricsServer, httpServer)

  def startServers(servers: Servers)(
      implicit
      log: Log[Task],
  ): Effect[Unit] =
    for {
      _ <- servers.httpServer.start.toEffect
      _ <- servers.metricsServer.start.toEffect
      _ <- GrpcServer.start[Effect](servers.grpcServerExternal, servers.grpcServerInternal)
    } yield ()

  def clearResources(servers: Servers, runtime: Runtime, casperRuntime: Runtime)(
      implicit
      time: Time[Task],
      transport: TransportLayer[Task],
      log: Log[Task],
      blockStore: BlockStore[Effect],
      rpConfAsk: RPConfAsk[Task]
  ): Unit =
    (for {
      _   <- log.info("Shutting down gRPC servers...")
      _   <- Task.delay(servers.grpcServerExternal.shutdown())
      _   <- Task.delay(servers.grpcServerInternal.shutdown())
      _   <- log.info("Shutting down transport layer, broadcasting DISCONNECT")
      loc <- rpConfAsk.reader(_.local)
      ts  <- time.currentMillis
      msg = ProtocolHelper.disconnect(loc)
      _   <- transport.shutdown(msg)
      _   <- log.info("Shutting down metrics server...")
      _   <- Task.delay(servers.metricsServer.stop())
      _   <- log.info("Shutting down HTTP server....")
      _   <- Task.delay(servers.httpServer.stop())
      _   <- log.info("Shutting down interpreter runtime ...")
      _   <- Task.delay(runtime.close)
      _   <- log.info("Shutting down Casper runtime ...")
      _   <- Task.delay(casperRuntime.close)
      _   <- log.info("Bringing BlockStore down ...")
      _   <- blockStore.close().value
      _   <- log.info("Goodbye.")
    } yield ()).unsafeRunSync

  def startReportJvmMetrics(implicit metrics: Metrics[Task],
                            jvmMetrics: JvmMetrics[Task]): Task[Unit] =
    Task.delay {
      import scala.concurrent.duration._
      scheduler.scheduleAtFixedRate(3.seconds, 3.second)(JvmMetrics.report[Task].unsafeRunSync)
    }

  def addShutdownHook(servers: Servers, runtime: Runtime, casperRuntime: Runtime)(
      implicit transport: TransportLayer[Task],
      log: Log[Task],
      time: Time[Task],
      blockStore: BlockStore[Effect],
      rpConfAsk: RPConfAsk[Task]
  ): Task[Unit] =
    Task.delay(sys.addShutdownHook(clearResources(servers, runtime, casperRuntime)))

  private def exit0: Task[Unit] = Task.delay(System.exit(0))

  private def nodeProgram(runtime: Runtime, casperRuntime: Runtime)(
      implicit
      log: Log[Task],
      time: Time[Task],
      rpConfAsk: RPConfAsk[Task],
      metrics: Metrics[Task],
      transport: TransportLayer[Task],
      nodeDiscovery: NodeDiscovery[Task],
      rpConnectons: ConnectionsCell[Task],
      blockStore: BlockStore[Effect],
      oracle: SafetyOracle[Effect],
      packetHandler: PacketHandler[Effect],
      casperConstructor: MultiParentCasperConstructor[Effect],
      nodeCoreMetrics: NodeMetrics[Task],
      jvmMetrics: JvmMetrics[Task]
  ): Effect[Unit] = {

    val handleCommunication = (pm: Protocol) =>
      NodeDiscovery[Effect].handleCommunications(pm) >>= {
        case NotHandled(_) => HandleMessages.handle[Effect](pm, defaultTimeout)
        case handled       => handled.pure[Effect]
    }

    for {
      _ <- Log[Effect].info(
            s"RChain Node ${BuildInfo.version} (${BuildInfo.gitHeadCommit.getOrElse("commit # unknown")})")
      servers <- acquireServers(runtime)
      _       <- addShutdownHook(servers, runtime, casperRuntime).toEffect
      _       <- startServers(servers)
      _       <- startReportJvmMetrics.toEffect
      _       <- TransportLayer[Effect].receive(handleCommunication)
      _       <- Log[Effect].info(s"Listening for traffic on $address.")
      res <- ApplicativeError_[Effect, CommError].attempt(
              if (conf.server.standalone) Log[Effect].info(s"Starting stand-alone node.")
              else
                Connect.connectToBootstrap[Effect](conf.server.bootstrap,
                                                   maxNumOfAttempts = 5,
                                                   defaultTimeout = defaultTimeout))
      _ <- if (res.isRight)
            MonadOps.forever((i: Int) =>
                               Connect
                                 .findAndConnect[Effect](defaultTimeout)
                                 .apply(i) <* requestApprovedBlock[Effect],
                             0)
          else ().pure[Effect]
      _ <- exit0.toEffect
    } yield ()

  }

  /**
    * Handles unrecoverable errors in program. Those are errors that should not happen in properly
    * configured enviornment and they mean immediate termination of the program
    */
  private def handleUnrecoverableErrors(prog: Effect[Unit])(implicit log: Log[Task]): Effect[Unit] =
    EitherT[Task, CommError, Unit](
      prog.value
        .onErrorHandleWith {
          case th if th.containsMessageWith("Error loading shared library libsodium.so") =>
            Log[Task]
              .error(
                "Libsodium is NOT installed on your system. Please install libsodium (https://github.com/jedisct1/libsodium) and try again.")
          case th =>
            th.getStackTrace.toList.traverse(ste => Log[Task].error(ste.toString))
        } *> exit0.as(Right(())))

  private def generateCasperConstructor(runtimeManager: RuntimeManager)(
      implicit
      log: Log[Task],
      time: Time[Task],
      rpConfAsk: RPConfAsk[Task],
      transport: TransportLayer[Task],
      nodeDiscovery: NodeDiscovery[Task],
      blockStore: BlockStore[Effect],
      oracle: SafetyOracle[Effect]): Effect[MultiParentCasperConstructor[Effect]] =
    MultiParentCasperConstructor.fromConfig[Effect, Effect](conf.casper, runtimeManager)

  private def generateCasperPacketHandler(implicit
                                          log: Log[Task],
                                          time: Time[Task],
                                          rpConfAsk: RPConfAsk[Task],
                                          transport: TransportLayer[Task],
                                          nodeDiscovery: NodeDiscovery[Task],
                                          blockStore: BlockStore[Effect],
                                          casperConstructor: MultiParentCasperConstructor[Effect])
    : PeerNode => PartialFunction[Packet, Effect[Option[Packet]]] =
    casperPacketHandler[Effect](_)

  /**
    * Main node entry. It will:
    * 1. set up configurations
    * 2. create instances of typeclasses
    * 3. run the node program.
    */
  val main: Effect[Unit] = for {
    // 1. set up configurations
    local          <- EitherT.fromEither[Task](PeerNode.parse(address))
    defaultTimeout = FiniteDuration(conf.server.defaultTimeout.toLong, MILLISECONDS)
    rpClearConnConf = ClearConnetionsConf(conf.server.maxNumOfConnections,
                                          numOfConnectionsPinged = 10) // TODO read from conf
    // 2. create instances of typeclasses
    rpConfAsk      = effects.rpConfAsk(RPConf(local, defaultTimeout, rpClearConnConf))
    tcpConnections <- effects.tcpConnections.toEffect
    rpConnections  <- effects.rpConnections.toEffect
    log            = effects.log
    time           = effects.time
    sync = SyncInstances.syncEffect[CommError](commError => {
      new Exception(s"CommError: $commError")
    }, e => { UnknownCommError(e.getMessage) })
    metrics = diagnostics.metrics[Task]
<<<<<<< HEAD
    transport = effects.tcpTransportLayer(host, port, conf.tls.certificate, conf.tls.key)(src)(
      scheduler,
      tcpConnections,
      log)
    kademliaRPC = effects.kademliaRPC(src, defaultTimeout)(metrics, transport)
    nodeDiscovery = effects.nodeDiscovery(src, defaultTimeout)(log,
                                                               time,
                                                               metrics,
                                                               transport,
                                                               kademliaRPC)
=======
    transport = effects.tcpTransportLayer(host, port, certificateFile, keyFile)(scheduler,
                                                                                tcpConnections,
                                                                                log)
    kademliaRPC = effects.kademliaRPC(local, defaultTimeout)(metrics, transport)
    nodeDiscovery <- effects
                      .nodeDiscovery(local, defaultTimeout)(log,
                                                            time,
                                                            metrics,
                                                            transport,
                                                            kademliaRPC)
                      .toEffect
>>>>>>> f9afcb92
    blockStore = LMDBBlockStore.create[Effect](conf.blockstorage)(
      sync,
      Metrics.eitherT(Monad[Task], metrics))
    _              <- blockStore.clear() // FIX-ME replace with a proper casper init when it's available
    oracle         = SafetyOracle.turanOracle[Effect](Applicative[Effect], blockStore)
    runtime        = Runtime.create(storagePath, storageSize)
    casperRuntime  = Runtime.create(casperStoragePath, storageSize)
    runtimeManager = RuntimeManager.fromRuntime(casperRuntime)
    casperConstructor <- generateCasperConstructor(runtimeManager)(log,
                                                                   time,
                                                                   rpConfAsk,
                                                                   transport,
                                                                   nodeDiscovery,
                                                                   blockStore,
                                                                   oracle)
    cph = generateCasperPacketHandler(log,
                                      time,
                                      rpConfAsk,
                                      transport,
                                      nodeDiscovery,
                                      blockStore,
                                      casperConstructor)
    packetHandler = PacketHandler.pf[Effect](cph)(Applicative[Effect],
                                                  Log.eitherTLog(Monad[Task], log),
                                                  ErrorHandler[Effect])
    nodeCoreMetrics = diagnostics.nodeCoreMetrics[Task]
    jvmMetrics      = diagnostics.jvmMetrics[Task]
    // 3. run the node program.
    program = nodeProgram(runtime, casperRuntime)(log,
                                                  time,
                                                  rpConfAsk,
                                                  metrics,
                                                  transport,
                                                  nodeDiscovery,
                                                  rpConnections,
                                                  blockStore,
                                                  oracle,
                                                  packetHandler,
                                                  casperConstructor,
                                                  nodeCoreMetrics,
                                                  jvmMetrics)
    _ <- handleUnrecoverableErrors(program)(log)
  } yield ()

}<|MERGE_RESOLUTION|>--- conflicted
+++ resolved
@@ -335,21 +335,10 @@
       new Exception(s"CommError: $commError")
     }, e => { UnknownCommError(e.getMessage) })
     metrics = diagnostics.metrics[Task]
-<<<<<<< HEAD
-    transport = effects.tcpTransportLayer(host, port, conf.tls.certificate, conf.tls.key)(src)(
+    transport = effects.tcpTransportLayer(host, port, conf.tls.certificate, conf.tls.key)(
       scheduler,
       tcpConnections,
       log)
-    kademliaRPC = effects.kademliaRPC(src, defaultTimeout)(metrics, transport)
-    nodeDiscovery = effects.nodeDiscovery(src, defaultTimeout)(log,
-                                                               time,
-                                                               metrics,
-                                                               transport,
-                                                               kademliaRPC)
-=======
-    transport = effects.tcpTransportLayer(host, port, certificateFile, keyFile)(scheduler,
-                                                                                tcpConnections,
-                                                                                log)
     kademliaRPC = effects.kademliaRPC(local, defaultTimeout)(metrics, transport)
     nodeDiscovery <- effects
                       .nodeDiscovery(local, defaultTimeout)(log,
@@ -358,7 +347,6 @@
                                                             transport,
                                                             kademliaRPC)
                       .toEffect
->>>>>>> f9afcb92
     blockStore = LMDBBlockStore.create[Effect](conf.blockstorage)(
       sync,
       Metrics.eitherT(Monad[Task], metrics))
