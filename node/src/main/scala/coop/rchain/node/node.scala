package coop.rchain.node

import java.io.{File, PrintWriter}
import java.nio.file.{Files, Paths}

import io.grpc.Server
import cats._, cats.data._, cats.implicits._, cats.mtl._
import coop.rchain.catscontrib._, Catscontrib._, ski._, TaskContrib._
import coop.rchain.casper.{MultiParentCasperConstructor, SafetyOracle}
import coop.rchain.casper.util.comm.CommUtil.{casperPacketHandler, requestApprovedBlock}
import coop.rchain.casper.util.rholang.RuntimeManager
import coop.rchain.comm._
import coop.rchain.metrics.Metrics
import coop.rchain.node.diagnostics._
import coop.rchain.p2p.effects._
import coop.rchain.comm.CommError.ErrorHandler
import coop.rchain.comm.protocol.rchain.Packet
import coop.rchain.rholang.interpreter.Runtime

import monix.eval.Task
import monix.execution.Scheduler
import diagnostics.MetricsServer
import coop.rchain.comm.transport._
import coop.rchain.comm.discovery._
import coop.rchain.shared._
import ThrowableOps._
import cats.effect.Sync
import coop.rchain.blockstorage.{BlockStore, LMDBBlockStore}
import coop.rchain.node.api._
import coop.rchain.comm.connect.Connect
import coop.rchain.comm.protocol.routing._
import coop.rchain.crypto.codec.Base16

import scala.util.{Failure, Success, Try}
import scala.concurrent.duration.{FiniteDuration, MILLISECONDS}

import coop.rchain.node.configuration.Configuration

class NodeRuntime(conf: Configuration)(implicit scheduler: Scheduler) {

  private implicit val logSource: LogSource = LogSource(this.getClass)

  private val dataDirFile = conf.server.dataDir.toFile

  if (!dataDirFile.exists()) {
    if (!dataDirFile.mkdir()) {
      println(
        s"The data dir must be a directory and have read and write permissions:\n${dataDirFile.getAbsolutePath}")
      System.exit(-1)
    }
  }

  // Check if data_dir has read/write access
  if (!dataDirFile.isDirectory || !dataDirFile.canRead || !dataDirFile.canWrite) {
    println(
      s"The data dir must be a directory and have read and write permissions:\n${dataDirFile.getAbsolutePath}")
    System.exit(-1)
  }

  println(s"Using data_dir: ${dataDirFile.getAbsolutePath}")

  // Generate certificate if not provided as option or in the data dir
  if (!conf.tls.customCertificateLocation
      && !conf.tls.certificate.toFile.exists()) {
    println(s"No certificate found at path ${conf.tls.certificate}")
    println("Generating a X.509 certificate for the node")

    import coop.rchain.shared.Resources._
    // If there is a private key, use it for the certificate
    if (conf.tls.key.toFile.exists()) {
      println(s"Using secret key ${conf.tls.key}")
      Try(CertificateHelper.readKeyPair(conf.tls.key.toFile)) match {
        case Success(keyPair) =>
          withResource(new java.io.PrintWriter(conf.tls.certificate.toFile)) {
            _.write(CertificatePrinter.print(CertificateHelper.generate(keyPair)))
          }
        case Failure(e) =>
          println(s"Invalid secret key: ${e.getMessage}")
      }
    } else {
      println("Generating a PEM secret key for the node")
      val keyPair = CertificateHelper.generateKeyPair()
      withResource(new java.io.PrintWriter(conf.tls.certificate.toFile)) { pw =>
        pw.write(CertificatePrinter.print(CertificateHelper.generate(keyPair)))
      }
      withResource(new java.io.PrintWriter(conf.tls.key.toFile)) { pw =>
        pw.write(CertificatePrinter.printPrivateKey(keyPair.getPrivate))
      }
    }
  }

  if (!conf.tls.certificate.toFile.exists()) {
    println(s"Certificate file ${conf.tls.certificate} not found")
    System.exit(-1)
  }

  if (!conf.tls.key.toFile.exists()) {
    println(s"Secret key file ${conf.tls.certificate} not found")
    System.exit(-1)
  }

  private val name: String = {
    val publicKey = Try(CertificateHelper.fromFile(conf.tls.certificate.toFile)) match {
      case Success(c) => Some(c.getPublicKey)
      case Failure(e) =>
        println(s"Failed to read the X.509 certificate: ${e.getMessage}")
        System.exit(1)
        None
      case _ => None
    }

    val publicKeyHash = publicKey
      .flatMap(CertificateHelper.publicAddress)
      .map(Base16.encode)

    if (publicKeyHash.isEmpty) {
      println("Certificate must contain a secp256r1 EC Public Key")
      System.exit(1)
    }

    publicKeyHash.get
  }

  /**
    TODO FIX-ME This should not be here. Please fix this when working on rnode-0.5.x
    This needs to be moved to node program! Part of execution. Effectful!
    */
  private val externalAddress = if (conf.server.noUpnp) {
    None
  } else {
    UPnP.assurePortForwarding(Seq(conf.server.port))
  }

  import ApplicativeError_._

  /** Configuration */
  private val host              = conf.fetchHost(externalAddress)
  private val port              = conf.server.port
  private val certificateFile   = conf.tls.certificate.toFile
  private val keyFile           = conf.tls.key.toFile
  private val address           = s"rnode://$name@$host:$port"
  private val src               = PeerNode.parse(address).right.get
  private val storagePath       = conf.server.dataDir.resolve("rspace")
  private val casperStoragePath = storagePath.resolve("casper")
  private val storageSize       = conf.server.mapSize
  private val defaultTimeout    = FiniteDuration(conf.server.defaultTimeout.toLong, MILLISECONDS)

  /** Final Effect + helper methods */
  type CommErrT[F[_], A] = EitherT[F, CommError, A]
  type Effect[A]         = CommErrT[Task, A]

  implicit class EitherEffectOps[A](e: Either[CommError, A]) {
    def toEffect: Effect[A] = EitherT[Task, CommError, A](e.pure[Task])
  }
  implicit class TaskEffectOps[A](t: Task[A]) {
    def toEffect: Effect[A] = t.liftM[CommErrT]
  }

  case class Resources(grpcServer: Server, metricsServer: MetricsServer, httpServer: HttpServer)

  def acquireResources(runtime: Runtime)(
      implicit
      log: Log[Task],
      nodeDiscovery: NodeDiscovery[Task],
      blockStore: BlockStore[Effect],
      oracle: SafetyOracle[Effect],
      casperConstructor: MultiParentCasperConstructor[Effect],
      nodeCoreMetrics: NodeMetrics[Task],
      jvmMetrics: JvmMetrics[Task]
  ): Effect[Resources] =
    for {
<<<<<<< HEAD
      grpcServer    <- GrpcServer.acquireServer[Effect](conf.grpcServer.port, runtime)
      metricsServer <- MetricsServer.create[Effect](conf.server.metricsPort)
      httpServer    <- HttpServer(conf.server.httpPort).pure[Effect]
    } yield {
      val packetHandlerEffect = PacketHandler.pf[Effect](
        casperPacketHandler[Effect]
      )
      Resources(grpcServer, metricsServer, httpServer, packetHandlerEffect)
    }
=======
      grpcServer    <- GrpcServer.acquireServer[Effect](conf.grpcPort(), runtime)
      metricsServer <- MetricsServer.create[Effect](conf.run.metricsPort())
      httpServer    <- HttpServer(conf.run.httpPort()).pure[Effect]
    } yield Resources(grpcServer, metricsServer, httpServer)
>>>>>>> 120fba5c

  def startResources(resources: Resources)(
      implicit
      log: Log[Task],
  ): Effect[Unit] =
    for {
      _ <- resources.httpServer.start.toEffect
      _ <- resources.metricsServer.start.toEffect
      _ <- GrpcServer.start[Effect](resources.grpcServer)
    } yield ()

  def clearResources(resources: Resources, runtime: Runtime, casperRuntime: Runtime)(
      implicit
      time: Time[Task],
      transport: TransportLayer[Task],
      log: Log[Task],
      blockStore: BlockStore[Effect]): Unit =
    (for {
      _   <- log.info("Shutting down gRPC server...")
      _   <- Task.delay(resources.grpcServer.shutdown())
      _   <- log.info("Shutting down transport layer, broadcasting DISCONNECT")
      loc <- transport.local
      ts  <- time.currentMillis
      msg = ProtocolHelper.disconnect(loc)
      _   <- transport.shutdown(msg)
      _   <- log.info("Shutting down metrics server...")
      _   <- Task.delay(resources.metricsServer.stop())
      _   <- log.info("Shutting down HTTP server....")
      _   <- Task.delay(resources.httpServer.stop())
      _   <- log.info("Shutting down interpreter runtime ...")
      _   <- Task.delay(runtime.close)
      _   <- log.info("Shutting down Casper runtime ...")
      _   <- Task.delay(casperRuntime.close)
      _   <- log.info("Bringing BlockStore down ...")
      _   <- blockStore.close().value
      _   <- log.info("Goodbye.")
    } yield ()).unsafeRunSync

  def startReportJvmMetrics(implicit metrics: Metrics[Task],
                            jvmMetrics: JvmMetrics[Task]): Task[Unit] =
    Task.delay {
      import scala.concurrent.duration._
      scheduler.scheduleAtFixedRate(3.seconds, 3.second)(JvmMetrics.report[Task].unsafeRunSync)
    }

  def addShutdownHook(resources: Resources, runtime: Runtime, casperRuntime: Runtime)(
      implicit transport: TransportLayer[Task],
      log: Log[Task],
      time: Time[Task],
      blockStore: BlockStore[Effect]): Task[Unit] =
    Task.delay(sys.addShutdownHook(clearResources(resources, runtime, casperRuntime)))

  private def exit0: Task[Unit] = Task.delay(System.exit(0))

  def handleCommunications(resources: Resources)(
      implicit
      log: Log[Task],
      time: Time[Task],
      metrics: Metrics[Task],
      transport: TransportLayer[Task],
      nodeDiscovery: NodeDiscovery[Task],
      packetHandler: PacketHandler[Effect]): Protocol => Effect[CommunicationResponse] = {

    pm =>
      NodeDiscovery[Effect].handleCommunications(pm) >>= {
        case NotHandled(_) => Connect.dispatch[Effect](pm, defaultTimeout)
        case handled       => handled.pure[Effect]
      }
  }

  private def nodeProgram(runtime: Runtime, casperRuntime: Runtime)(
      implicit
      log: Log[Task],
      time: Time[Task],
      metrics: Metrics[Task],
      transport: TransportLayer[Task],
      nodeDiscovery: NodeDiscovery[Task],
      blockStore: BlockStore[Effect],
      oracle: SafetyOracle[Effect],
      packetHandler: PacketHandler[Effect],
      casperConstructor: MultiParentCasperConstructor[Effect],
      nodeCoreMetrics: NodeMetrics[Task],
      jvmMetrics: JvmMetrics[Task]
  ): Effect[Unit] =
    for {
      _ <- Log[Effect].info(
            s"RChain Node ${BuildInfo.version} (${BuildInfo.gitHeadCommit.getOrElse("commit # unknown")})")
      resources <- acquireResources(runtime)
      _         <- addShutdownHook(resources, runtime, casperRuntime).toEffect
      _         <- startResources(resources)
      _         <- startReportJvmMetrics.toEffect
      _         <- TransportLayer[Effect].receive(handleCommunications(resources))
      _         <- Log[Effect].info(s"Listening for traffic on $address.")
      res <- ApplicativeError_[Effect, CommError].attempt(
              if (conf.server.standalone) Log[Effect].info(s"Starting stand-alone node.")
              else
<<<<<<< HEAD
                Connect.connectToBootstrap[Effect](conf.server.bootstrap,
                                                   maxNumOfAttempts = 5,
                                                   defaultTimeout = defaultTimeout))
      _ <- {
        implicit val packetHandlerEffect = resources.packetHandler
        if (res.isRight)
          MonadOps.forever((i: Int) =>
                             Connect
                               .findAndConnect[Effect](defaultTimeout)
                               .apply(i) <* requestApprovedBlock[Effect],
                           0)
        else ().pure[Effect]
      }
=======
                conf.run.bootstrap.toOption
                  .fold[Either[CommError, PeerNode]](Left(BootstrapNotProvided))(Right(_))
                  .toEffect >>= (
                    addr =>
                      Connect.connectToBootstrap[Effect](addr,
                                                         maxNumOfAttempts = 5,
                                                         defaultTimeout = defaultTimeout)))
      _ <- if (res.isRight)
            MonadOps.forever((i: Int) =>
                               Connect
                                 .findAndConnect[Effect](defaultTimeout)
                                 .apply(i) <* requestApprovedBlock[Effect],
                             0)
          else ().pure[Effect]

>>>>>>> 120fba5c
      _ <- exit0.toEffect
    } yield ()

  /**
    * Handles unrecoverable errors in program. Those are errors that should not happen in properly
    * configured enviornment and they mean immediate termination of the program
    */
  private def handleUnrecoverableErrors(prog: Effect[Unit])(implicit log: Log[Task]): Effect[Unit] =
    EitherT[Task, CommError, Unit](
      prog.value
        .onErrorHandleWith {
          case th if th.containsMessageWith("Error loading shared library libsodium.so") =>
            Log[Task]
              .error(
                "Libsodium is NOT installed on your system. Please install libsodium (https://github.com/jedisct1/libsodium) and try again.")
          case th =>
            th.getStackTrace.toList.traverse(ste => Log[Task].error(ste.toString))
        } *> exit0.as(Right(())))

  private def generateCasperConstructor(runtimeManager: RuntimeManager)(
      implicit
      log: Log[Task],
      time: Time[Task],
      transport: TransportLayer[Task],
      nodeDiscovery: NodeDiscovery[Task],
      blockStore: BlockStore[Effect],
      oracle: SafetyOracle[Effect]): Effect[MultiParentCasperConstructor[Effect]] =
    MultiParentCasperConstructor.fromConfig[Effect, Effect](conf.casper, runtimeManager)

  private def generateCasperPacketHandler(implicit
                                          log: Log[Task],
                                          time: Time[Task],
                                          transport: TransportLayer[Task],
                                          nodeDiscovery: NodeDiscovery[Task],
                                          blockStore: BlockStore[Effect],
                                          casperConstructor: MultiParentCasperConstructor[Effect])
    : PeerNode => PartialFunction[Packet, Effect[Option[Packet]]] =
    casperPacketHandler[Effect](_)

  /**
    * Main node entry. Will Create instances of typeclasses and run the node program.
    */
  val main: Effect[Unit] = for {

    /** create typeclass instances */
    tcpConnections <- effects.tcpConnections.toEffect
    log            = effects.log
    time           = effects.time
    sync           = SyncInstances.syncEffect
    metrics        = diagnostics.metrics[Task]
    transport = effects.tcpTransportLayer(host, port, certificateFile, keyFile)(src)(scheduler,
                                                                                     tcpConnections,
                                                                                     log)
    kademliaRPC = effects.kademliaRPC(src, defaultTimeout)(metrics, transport)
    nodeDiscovery = effects.nodeDiscovery(src, defaultTimeout)(log,
                                                               time,
                                                               metrics,
                                                               transport,
                                                               kademliaRPC)
<<<<<<< HEAD
    blockStore     = LMDBBlockStore.create[Effect](conf.blockstorage)(sync, metrics)
=======
    blockStore = LMDBBlockStore.create[Effect](conf.casperBlockStoreConf)(
      sync,
      Metrics.eitherT(Monad[Task], metrics))
>>>>>>> 120fba5c
    _              <- blockStore.clear() // FIX-ME replace with a proper casper init when it's available
    oracle         = SafetyOracle.turanOracle[Effect](Applicative[Effect], blockStore)
    runtime        = Runtime.create(storagePath, storageSize)
    casperRuntime  = Runtime.create(casperStoragePath, storageSize)
    runtimeManager = RuntimeManager.fromRuntime(casperRuntime)
    casperConstructor <- generateCasperConstructor(runtimeManager)(log,
                                                                   time,
                                                                   transport,
                                                                   nodeDiscovery,
                                                                   blockStore,
                                                                   oracle)
    cph = generateCasperPacketHandler(log,
                                      time,
                                      transport,
                                      nodeDiscovery,
                                      blockStore,
                                      casperConstructor)
    packetHandler = PacketHandler.pf[Effect](cph)(Applicative[Effect],
                                                  Log.eitherTLog(Monad[Task], log),
                                                  ErrorHandler[Effect])
    nodeCoreMetrics = diagnostics.nodeCoreMetrics[Task]
    jvmMetrics      = diagnostics.jvmMetrics[Task]

    /** run the node program */
    program = nodeProgram(runtime, casperRuntime)(log,
                                                  time,
                                                  metrics,
                                                  transport,
                                                  nodeDiscovery,
                                                  blockStore,
                                                  oracle,
                                                  packetHandler,
                                                  casperConstructor,
                                                  nodeCoreMetrics,
                                                  jvmMetrics)
    _ <- handleUnrecoverableErrors(program)(log)
  } yield ()

}<|MERGE_RESOLUTION|>--- conflicted
+++ resolved
@@ -1,7 +1,4 @@
 package coop.rchain.node
-
-import java.io.{File, PrintWriter}
-import java.nio.file.{Files, Paths}
 
 import io.grpc.Server
 import cats._, cats.data._, cats.implicits._, cats.mtl._
@@ -24,7 +21,6 @@
 import coop.rchain.comm.discovery._
 import coop.rchain.shared._
 import ThrowableOps._
-import cats.effect.Sync
 import coop.rchain.blockstorage.{BlockStore, LMDBBlockStore}
 import coop.rchain.node.api._
 import coop.rchain.comm.connect.Connect
@@ -169,22 +165,10 @@
       jvmMetrics: JvmMetrics[Task]
   ): Effect[Resources] =
     for {
-<<<<<<< HEAD
       grpcServer    <- GrpcServer.acquireServer[Effect](conf.grpcServer.port, runtime)
       metricsServer <- MetricsServer.create[Effect](conf.server.metricsPort)
       httpServer    <- HttpServer(conf.server.httpPort).pure[Effect]
-    } yield {
-      val packetHandlerEffect = PacketHandler.pf[Effect](
-        casperPacketHandler[Effect]
-      )
-      Resources(grpcServer, metricsServer, httpServer, packetHandlerEffect)
-    }
-=======
-      grpcServer    <- GrpcServer.acquireServer[Effect](conf.grpcPort(), runtime)
-      metricsServer <- MetricsServer.create[Effect](conf.run.metricsPort())
-      httpServer    <- HttpServer(conf.run.httpPort()).pure[Effect]
     } yield Resources(grpcServer, metricsServer, httpServer)
->>>>>>> 120fba5c
 
   def startResources(resources: Resources)(
       implicit
@@ -246,13 +230,11 @@
       metrics: Metrics[Task],
       transport: TransportLayer[Task],
       nodeDiscovery: NodeDiscovery[Task],
-      packetHandler: PacketHandler[Effect]): Protocol => Effect[CommunicationResponse] = {
-
-    pm =>
-      NodeDiscovery[Effect].handleCommunications(pm) >>= {
-        case NotHandled(_) => Connect.dispatch[Effect](pm, defaultTimeout)
-        case handled       => handled.pure[Effect]
-      }
+      packetHandler: PacketHandler[Effect]): Protocol => Effect[CommunicationResponse] = { pm =>
+    NodeDiscovery[Effect].handleCommunications(pm) >>= {
+      case NotHandled(_) => Connect.dispatch[Effect](pm, defaultTimeout)
+      case handled       => handled.pure[Effect]
+    }
   }
 
   private def nodeProgram(runtime: Runtime, casperRuntime: Runtime)(
@@ -281,28 +263,9 @@
       res <- ApplicativeError_[Effect, CommError].attempt(
               if (conf.server.standalone) Log[Effect].info(s"Starting stand-alone node.")
               else
-<<<<<<< HEAD
                 Connect.connectToBootstrap[Effect](conf.server.bootstrap,
                                                    maxNumOfAttempts = 5,
                                                    defaultTimeout = defaultTimeout))
-      _ <- {
-        implicit val packetHandlerEffect = resources.packetHandler
-        if (res.isRight)
-          MonadOps.forever((i: Int) =>
-                             Connect
-                               .findAndConnect[Effect](defaultTimeout)
-                               .apply(i) <* requestApprovedBlock[Effect],
-                           0)
-        else ().pure[Effect]
-      }
-=======
-                conf.run.bootstrap.toOption
-                  .fold[Either[CommError, PeerNode]](Left(BootstrapNotProvided))(Right(_))
-                  .toEffect >>= (
-                    addr =>
-                      Connect.connectToBootstrap[Effect](addr,
-                                                         maxNumOfAttempts = 5,
-                                                         defaultTimeout = defaultTimeout)))
       _ <- if (res.isRight)
             MonadOps.forever((i: Int) =>
                                Connect
@@ -310,8 +273,6 @@
                                  .apply(i) <* requestApprovedBlock[Effect],
                              0)
           else ().pure[Effect]
-
->>>>>>> 120fba5c
       _ <- exit0.toEffect
     } yield ()
 
@@ -371,13 +332,9 @@
                                                                metrics,
                                                                transport,
                                                                kademliaRPC)
-<<<<<<< HEAD
-    blockStore     = LMDBBlockStore.create[Effect](conf.blockstorage)(sync, metrics)
-=======
-    blockStore = LMDBBlockStore.create[Effect](conf.casperBlockStoreConf)(
+    blockStore = LMDBBlockStore.create[Effect](conf.blockstorage)(
       sync,
       Metrics.eitherT(Monad[Task], metrics))
->>>>>>> 120fba5c
     _              <- blockStore.clear() // FIX-ME replace with a proper casper init when it's available
     oracle         = SafetyOracle.turanOracle[Effect](Applicative[Effect], blockStore)
     runtime        = Runtime.create(storagePath, storageSize)
