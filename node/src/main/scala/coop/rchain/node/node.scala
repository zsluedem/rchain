--- conflicted
+++ resolved
@@ -28,12 +28,8 @@
   private val name           = conf.name.toOption.fold(UUID.randomUUID.toString.replaceAll("-", ""))(id)
   private val address        = s"rnode://$name@$host:${conf.port()}"
   private val src            = p2p.NetworkAddress.parse(address).right.get
-<<<<<<< HEAD
-  private val remoteKeysPath = System.getProperty("user.home") + File.separator + s".$name-rnode-remote.keys"
-=======
   private val remoteKeysPath = conf.data_dir().resolve("keys").resolve(s"${name}-rnode-remote.keys")
   private val keysPath       = conf.data_dir().resolve("keys").resolve(s"${name}-rnode.keys")
->>>>>>> 6ae37bfd
 
   /** Run services */
   /** TODO all services should be defined in terms of `nodeProgram` */
@@ -61,30 +57,17 @@
   }
 
   /** Capabilities for Effect */
-<<<<<<< HEAD
-  implicit val encryptionEffect: Encryption[Task]           = effects.encryption(name)
+  implicit val encryptionEffect: Encryption[Task]           = effects.encryption(keysPath)
   implicit val logEffect: Log[Task]                         = effects.log
   implicit val timeEffect: Time[Task]                       = effects.time
   implicit val metricsEffect: Metrics[Task]                 = effects.metrics
   implicit val inMemoryPeerKeysEffect: KeysStore[Task]      = effects.remoteKeysKvs(remoteKeysPath)
   implicit val nodeDiscoveryEffect: NodeDiscovery[Effect]   = effects.nodeDiscovery[Effect](net)
   implicit val transportLayerEffect: TransportLayer[Effect] = effects.transportLayer[Effect](net)
-  implicit val packetHandlerEffect: PacketHandler[Task] = effects.packetHandler[Task]({
-    // build your final PartialFunction with Chain of responsobility design pattern >> pf orElse pf2 orElse pf3 ...
-    case _ => "test".pure[Task]
-  })
-=======
-  implicit val encryptionEffect: Encryption[Task]        = effects.encryption(keysPath)
-  implicit val logEffect: Log[Task]                      = effects.log
-  implicit val timeEffect: Time[Task]                    = effects.time
-  implicit val metricsEffect: Metrics[Task]              = effects.metrics
-  implicit val inMemoryPeerKeysEffect: KeysStore[Task]   = effects.remoteKeysKvs(remoteKeysPath)
-  implicit val communicatonEffect: Communication[Effect] = effects.communication[Effect](net)
-  implicit val casperEffect: MultiParentCasper[Effect]   = MultiParentCasper.noCasper[Effect]
+  implicit val casperEffect: MultiParentCasper[Effect]      = MultiParentCasper.noCasper[Effect]
   implicit val packetHandlerEffect: PacketHandler[Effect] = effects.packetHandler[Effect](
     casperPacketHandler[Effect]
   )
->>>>>>> 6ae37bfd
 
   def addShutdownHook(): Task[Unit] = Task.delay {
     sys.addShutdownHook {
@@ -99,7 +82,7 @@
   }
 
   val nodeProgram: Effect[Unit] = for {
-    _ <- Task.fork(MonadOps.forever(net.receiver[Effect].value.void)).start.toEffect
+    _ <- MonadOps.forever(net.receiver[Effect].value.void).executeAsync.start.toEffect
     _ <- addShutdownHook().toEffect
     _ <- Log[Effect].info(s"Listening for traffic on $address.")
     _ <- if (conf.standalone()) Log[Effect].info(s"Starting stand-alone node.")
