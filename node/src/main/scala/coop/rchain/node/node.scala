--- conflicted
+++ resolved
@@ -65,14 +65,14 @@
   implicit val inMemoryPeerKeysEffect: KeysStore[Task]      = effects.remoteKeysKvs(remoteKeysPath)
   implicit val nodeDiscoveryEffect: NodeDiscovery[Effect]   = effects.nodeDiscovery[Effect](net)
   implicit val transportLayerEffect: TransportLayer[Effect] = effects.transportLayer[Effect](net)
-<<<<<<< HEAD
-  implicit val casperEffect: MultiParentCasper[Effect]      = MultiParentCasper.hashSetCasper[Effect](
-    //TODO: figure out actual validator identities...
-    com.google.protobuf.ByteString.copyFrom(Array((scala.util.Random.nextInt(10) + 1).toByte))
-  )
-=======
+
+  //implicit val casperEffect: MultiParentCasper[Effect]      = MultiParentCasper.hashSetCasper[Effect](
+  //  //TODO: figure out actual validator identities...
+  //  com.google.protobuf.ByteString.copyFrom(Array((scala.util.Random.nextInt(10) + 1).toByte))
+  //)
+
   implicit val casperEffect: MultiParentCasper[Effect]      = MultiParentCasper.simpleCasper[Effect]
->>>>>>> 7455b759
+
   implicit val packetHandlerEffect: PacketHandler[Effect] = effects.packetHandler[Effect](
     casperPacketHandler[Effect]
   )
