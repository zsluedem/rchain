package coop.rchain.node

import cats.data.ReaderT
import cats.effect._
import cats.effect.concurrent.{Deferred, Ref, Semaphore}
import cats.effect.syntax.all._
import cats.mtl._
import cats.syntax.all._
import cats.{~>, Parallel}
import com.typesafe.config.Config
import coop.rchain.blockstorage._
import coop.rchain.blockstorage.casperbuffer.CasperBufferKeyValueStorage
import coop.rchain.blockstorage.dag.{BlockDagFileStorage, BlockDagKeyValueStorage}
import coop.rchain.blockstorage.deploy.LMDBDeployStorage
import coop.rchain.blockstorage.finality.LastFinalizedKeyValueStorage
import coop.rchain.blockstorage.util.io.IOError
import coop.rchain.casper.blocks.BlockProcessor
import coop.rchain.casper.blocks.proposer.Proposer
import coop.rchain.casper.{ReportingCasper, engine, _}
import coop.rchain.casper.engine.{BlockRetriever, _}
import coop.rchain.casper.engine.EngineCell._
import coop.rchain.casper.protocol.BlockMessage
import coop.rchain.casper.protocol.deploy.v1.DeployServiceV1GrpcMonix
import coop.rchain.casper.protocol.propose.v1.ProposeServiceV1GrpcMonix
import coop.rchain.casper.state.instances.{BlockStateManagerImpl, ProposerState}
import coop.rchain.casper.storage.RNodeKeyValueStoreManager
import coop.rchain.casper.storage.RNodeKeyValueStoreManager.legacyRSpacePathPrefix
import coop.rchain.casper.util.comm._
import coop.rchain.casper.util.rholang.RuntimeManager
import coop.rchain.casper.{ReportingCasper, engine, _}
import coop.rchain.catscontrib.Catscontrib._
import coop.rchain.catscontrib.TaskContrib._
import coop.rchain.catscontrib.ski._
import coop.rchain.comm._
import coop.rchain.comm.discovery._
import coop.rchain.comm.protocol.routing.Protocol
import coop.rchain.comm.rp.Connect.{ConnectionsCell, RPConfAsk, RPConfState}
import coop.rchain.comm.rp._
import coop.rchain.comm.transport._
import coop.rchain.crypto.PrivateKey
import coop.rchain.crypto.codec.Base16
import coop.rchain.grpc.Server
import coop.rchain.metrics.{Metrics, Span}
import coop.rchain.models.BlockHash.BlockHash
import coop.rchain.models.{BindPattern, ListParWithRandom, Par, TaggedContinuation}
import coop.rchain.monix.Monixable
import coop.rchain.node.NodeRuntime._
import coop.rchain.node.api.AdminWebApi.AdminWebApiImpl
import coop.rchain.node.api.WebApi.WebApiImpl
import coop.rchain.node.api._
import coop.rchain.node.configuration.NodeConf
import coop.rchain.node.diagnostics.Trace.TraceId
import coop.rchain.node.diagnostics.{
  BatchInfluxDBReporter,
  NewPrometheusReporter,
  Trace,
  UdpInfluxDBReporter
}
import coop.rchain.node.effects.{EventConsumer, RchainEvents}
import coop.rchain.node.instances.{BlockProcessorInstance, ProposerInstance}
import coop.rchain.node.model.repl.ReplGrpcMonix
import coop.rchain.node.state.instances.RNodeStateManagerImpl
import coop.rchain.node.web._
import coop.rchain.p2p.effects._
import coop.rchain.rholang.interpreter.RhoRuntime
import coop.rchain.rspace.history.Branch
import coop.rchain.rspace.{Context, Match, RSpace}
import coop.rchain.rspace.state.instances.RSpaceStateManagerImpl
import coop.rchain.rspace.syntax._
import coop.rchain.shared._
import coop.rchain.shared.syntax._
<<<<<<< HEAD
import coop.rchain.store.KeyValueStoreManager
import fs2.concurrent.Queue
import io.grpc.ManagedChannel
=======
import coop.rchain.store.LmdbDirStoreManager.gb
import coop.rchain.store.{KeyValueStoreManager, LmdbDirStoreManager}
import fs2.Stream
>>>>>>> a4ab50f1
import kamon._
import kamon.system.SystemMetrics
import kamon.zipkin.ZipkinReporter
import monix.execution.Scheduler

import java.nio.file.{Files, Path}
import scala.concurrent.duration._

@SuppressWarnings(Array("org.wartremover.warts.NonUnitStatements"))
class NodeRuntime[F[_]: Monixable: ConcurrentEffect: Parallel: Timer: ContextShift: LocalEnvironment: Log: EventLog] private[node] (
    nodeConf: NodeConf,
    kamonConf: Config,
    id: NodeIdentifier,
    scheduler: Scheduler
) {

  //private[this] val loopScheduler =
  //Scheduler.fixedPool("loop", 4, reporter = UncaughtExceptionLogger)
  private[this] val grpcScheduler =
    Scheduler.cached("grpc-io", 4, 64, reporter = UncaughtExceptionLogger)
  private[this] val rspaceScheduler         = RChainScheduler.interpreterScheduler
  implicit private val logSource: LogSource = LogSource(this.getClass)

  /** Configuration */
  private val dataDir                  = nodeConf.storage.dataDir
  private val blockstorePath           = dataDir.resolve("blockstore")
  private val blockdagStoragePath      = dataDir.resolve("dagstorage")
  private val deployStoragePath        = dataDir.resolve("deploystorage")
  private val lastFinalizedStoragePath = dataDir.resolve("last-finalized-block")

  /**
    * Main node entry. It will:
    * 1. set up configurations
    * 2. create instances of typeclasses
    * 3. run the node program.
    */
  // TODO: Resolve scheduler chaos in Runtime, RuntimeManager and CasperPacketHandler
  def main: F[Unit] = {
    for {
      // 1. fetch local peer node
      local <- WhoAmI
                .fetchLocalPeerNode[F](
                  nodeConf.protocolServer.host,
                  nodeConf.protocolServer.port,
                  nodeConf.peersDiscovery.port,
                  nodeConf.protocolServer.noUpnp,
                  id
                )

      // 3. create instances of typeclasses
      metrics = diagnostics.effects.metrics[F]
      time    = effects.time[F]

      transport <- {
        implicit val s = scheduler
        implicit val m = metrics
        effects
          .transportClient[F](
            //TODO refactor to accept ProtocolClient, tls and storage configs
            nodeConf.protocolClient.networkId,
            nodeConf.tls.certificatePath,
            nodeConf.tls.keyPath,
            nodeConf.protocolClient.grpcMaxRecvMessageSize.toInt,
            nodeConf.protocolClient.grpcStreamChunkSize.toInt,
            grpcScheduler
          )
      }

      rpConnections   <- effects.rpConnections[F]
      initPeer        = if (nodeConf.standalone) None else Some(nodeConf.protocolClient.bootstrap)
      peerNode        = rpConf(local, initPeer)
      rpConfState     = effects.rpConfState[F](peerNode)
      peerNodeAsk     = effects.peerNodeAsk[F](Sync[F], rpConfState)
      rpConfAsk       = effects.rpConfAsk[F](Sync[F], rpConfState)
      requestedBlocks <- Ref.of[F, Map[BlockHash, engine.BlockRetriever.RequestState]](Map.empty)

      commUtil = {
        implicit val tr = transport
        implicit val cn = rpConfAsk
        implicit val cc = rpConnections
        implicit val ti = time
        CommUtil.of[F]
      }

      blockRetriever = {
        implicit val me = metrics
        implicit val tr = transport
        implicit val ti = time
        implicit val cn = rpConfAsk
        implicit val cu = commUtil
        implicit val rb = requestedBlocks
        BlockRetriever.of[F]
      }

      kademliaRPC = {
        implicit val s = grpcScheduler
        implicit val m = metrics
        implicit val p = peerNodeAsk
        effects.kademliaRPC(
          nodeConf.protocolServer.networkId,
          nodeConf.protocolClient.networkTimeout,
          nodeConf.protocolServer.allowPrivateAddresses
        )
      }

      kademliaStore = {
        implicit val k = kademliaRPC
        implicit val m = metrics
        effects.kademliaStore(id)
      }

      _             <- initPeer.fold(().pure[F])(p => kademliaStore.updateLastSeen(p))
      nodeDiscovery = effects.nodeDiscovery(id)(Sync[F], kademliaStore, kademliaRPC)

      /**
        * We need to come up with a consistent way with folder creation. Some layers create folder on their own
        * (if not available), others (like blockstore) relay on the structure being created for them (and will fail
        * if it does not exist). For now this small fix should suffice, but we should unify this.
        */
      _ <- mkDirs(dataDir)

      dagConfig = BlockDagFileStorage.Config(
        latestMessagesLogPath = blockdagStoragePath.resolve("latestMessagesLogPath"),
        latestMessagesCrcPath = blockdagStoragePath.resolve("latestMessagesCrcPath"),
        blockMetadataLogPath = blockdagStoragePath.resolve("blockMetadataLogPath"),
        blockMetadataCrcPath = blockdagStoragePath.resolve("blockMetadataCrcPath"),
        equivocationsTrackerLogPath = blockdagStoragePath.resolve("equivocationsTrackerLogPath"),
        equivocationsTrackerCrcPath = blockdagStoragePath.resolve("equivocationsTrackerCrcPath"),
        invalidBlocksLogPath = blockdagStoragePath.resolve("invalidBlocksLogPath"),
        invalidBlocksCrcPath = blockdagStoragePath.resolve("invalidBlocksCrcPath"),
        blockHashesByDeployLogPath = blockdagStoragePath.resolve("blockHashesByDeployLogPath"),
        blockHashesByDeployCrcPath = blockdagStoragePath.resolve("blockHashesByDeployCrcPath"),
        checkpointsDirPath = blockdagStoragePath.resolve("checkpointsDirPath"),
        blockNumberIndexPath = blockdagStoragePath.resolve("blockNumberIndexPath"),
        mapSize = 10 * gb
      )

      deployStorageConfig = LMDBDeployStorage.Config(storagePath = deployStoragePath, mapSize = gb)

      eventBus <- RchainEvents[F]

      result <- {
        implicit val tr = transport
        implicit val ti = time
        implicit val me = metrics
        NodeRuntime.setupNodeProgram[F](
          rpConnections,
          rpConfAsk,
          commUtil,
          blockRetriever,
          nodeConf,
          dagConfig,
          blockstorePath,
          lastFinalizedStoragePath,
          rspaceScheduler,
          scheduler,
          eventBus,
          deployStorageConfig
        )
      }
      (
        blockStore,
        runtimeCleanup,
        packetHandler,
        apiServers,
        casperLoop,
        updateForkChoiceLoop,
        engineInit,
        casperLaunch,
        reportingCasper,
        webApi,
        adminWebApi,
        proposerOpt,
        proposerQueue,
        proposerStateRef,
        blockProcessor,
        blockProcessorState,
        blockProcessorQueue
      ) = result

      // 4. launch casper
      _ <- casperLaunch.launch()

      // 5. run the node program.
      program = {
        implicit val tr = transport
        implicit val cn = rpConfAsk
        implicit val cc = rpConnections
        implicit val cs = rpConfState
        implicit val pn = peerNodeAsk
        implicit val ks = kademliaStore
        implicit val nd = nodeDiscovery
        //implicit val bs = blockStore
        implicit val ph = packetHandler
        implicit val eb = eventBus
        implicit val mt = metrics
        implicit val ti = time
        nodeProgram(
          apiServers,
          casperLoop,
          updateForkChoiceLoop,
          engineInit,
          runtimeCleanup,
          reportingCasper,
          webApi,
          adminWebApi,
          proposerOpt,
          proposerQueue,
          proposerStateRef,
          blockProcessor,
          blockProcessorState,
          blockProcessorQueue
        )
      }
      _ <- handleUnrecoverableErrors(program)
    } yield ()
  }

  private def rpConf(local: PeerNode, bootstrapNode: Option[PeerNode]) =
    RPConf(
      local,
      nodeConf.protocolClient.networkId,
      bootstrapNode,
      nodeConf.protocolClient.networkTimeout,
      nodeConf.protocolClient.batchMaxConnections,
      ClearConnectionsConf(nodeConf.peersDiscovery.heartbeatBatchSize)
    )

  // TODO this should use existing algebra
  private def mkDirs(path: Path): F[Unit] =
    Sync[F].delay(Files.createDirectories(path))

  private def nodeProgram(
      apiServers: APIServers,
      casperLoop: CasperLoop[F],
      updateForkChoiceLoop: CasperLoop[F],
      engineInit: EngineInit[F],
      runtimeCleanup: F[Unit],
      reportingCasper: ReportingCasper[F],
      webApi: WebApi[F],
      adminWebApi: AdminWebApi[F],
      proposer: Option[Proposer[F]],
      proposeRequestsQueue: Queue[F, (Casper[F], Deferred[F, Option[Int]])],
      proposerStateRef: Ref[F, ProposerState[F]],
      blockProcessor: BlockProcessor[F],
      blockProcessingState: Ref[F, Set[BlockHash]],
      incomingBlocksQueue: Queue[F, (Casper[F], BlockMessage)]
  )(
      )(
      implicit
      time: Time[F],
      rpConfState: RPConfState[F],
      rpConfAsk: RPConfAsk[F],
      peerNodeAsk: PeerNodeAsk[F],
      metrics: Metrics[F],
      transport: TransportLayer[F],
      kademliaStore: KademliaStore[F],
      nodeDiscovery: NodeDiscovery[F],
      rpConnections: ConnectionsCell[F],
      //blockStore: BlockStore[F],
      packetHandler: PacketHandler[F],
      consumer: EventConsumer[F]
  ): F[Unit] = {

    val info: F[Unit] =
      if (nodeConf.standalone) Log[F].info(s"Starting stand-alone node.")
      else
        Log[F].info(
          s"Starting node that will bootstrap from ${nodeConf.protocolClient.bootstrap}"
        )

    val dynamicIpCheck: F[Unit] =
      if (nodeConf.protocolServer.dynamicIp)
        for {
          local <- peerNodeAsk.ask
          newLocal <- WhoAmI
                       .checkLocalPeerNode[F](
                         nodeConf.protocolServer.port,
                         nodeConf.peersDiscovery.port,
                         local
                       )
          _ <- newLocal.fold(().pure[F]) { pn =>
                Connect
                  .resetConnections[F]
                  .flatMap(kp(rpConfState.modify(_.copy(local = pn))))
              }
        } yield ()
      else ().pure[F]

    val nodeDiscoveryLoop: F[Unit] =
      for {
        _ <- NodeDiscovery[F].discover
        _ <- Connect.findAndConnect[F](Connect.connect[F])
        _ <- time.sleep(20.seconds)
      } yield ()

    val clearConnectionsLoop: F[Unit] =
      for {
        _ <- dynamicIpCheck
        _ <- Connect.clearConnections[F]
        _ <- time.sleep(10.minutes)
      } yield ()

    def waitForFirstConnection: F[Unit] =
      for {
        _ <- time.sleep(1.second)
        _ <- ConnectionsCell[F].read
              .map(_.isEmpty)
              .ifM(waitForFirstConnection, ().pure[F])
      } yield ()

    for {
      _       <- info
      local   <- peerNodeAsk.ask
      address = local.toAddress
      host    = local.endpoint.host
      servers <- acquireServers(
                  apiServers,
                  reportingCasper,
                  webApi,
                  adminWebApi,
                  HandleMessages.handle[F](_),
                  blob => packetHandler.handlePacket(blob.sender, blob.packet),
                  host,
                  address
                )
      //_ <- addShutdownHook(servers, runtimeCleanup, blockStore)

      _ <- EventLog[F].publish(Event.NodeStarted(address))

      nodeDiscoveryStream    = fs2.Stream.eval(nodeDiscoveryLoop).repeat
      clearConnectionsStream = fs2.Stream.eval(clearConnectionsLoop).repeat
      connectivityStream = fs2
        .Stream(
          nodeDiscoveryStream,
          clearConnectionsStream,
          servers.kademliaServer,
          servers.transportServer
        )
        .parJoinUnbounded

      waitForFirstConnectionStream = if (nodeConf.standalone) fs2.Stream.empty
      else
        fs2.Stream.eval(
          Log[F].info(s"Waiting for first connection.") >> waitForFirstConnection
        )

      engineInitStream = fs2.Stream.eval(engineInit)

      casperLoopStream = fs2.Stream.eval(casperLoop).repeat
      blockProcessorStream = BlockProcessorInstance.create(
        incomingBlocksQueue,
        blockProcessor,
        blockProcessingState,
        proposeRequestsQueue,
        nodeConf.autopropose
      )

      proposerStream = if (proposer.isDefined)
        ProposerInstance
          .create[F](proposeRequestsQueue, proposer.get, proposerStateRef)
      else fs2.Stream.empty

      updateForkChoiceLoopStream = fs2.Stream.eval(updateForkChoiceLoop).repeat

      serverStream = fs2
        .Stream(
          servers.externalApiServer,
          servers.internalApiServer,
          servers.httpServer,
          servers.adminHttpServer,
          blockProcessorStream,
          proposerStream,
          engineInitStream,
          casperLoopStream,
          updateForkChoiceLoopStream
        )
        .parJoinUnbounded

      // run all streams in parallel, but start server streams after node sees some peers
      node = fs2
        .Stream(
          connectivityStream,
          waitForFirstConnectionStream ++ serverStream
        )
        .parJoinUnbounded

      _ <- node.compile.drain
    } yield ()
  }

  def addShutdownHook(
      servers: Servers,
      runtimeCleanup: F[Unit],
      blockStore: BlockStore[F]
  ): F[Unit] =
    Sync[F].delay(sys.addShutdownHook(clearResources(servers, runtimeCleanup, blockStore))).void

  def clearResources(
      servers: Servers,
      runtimeCleanup: F[Unit],
      blockStore: BlockStore[F]
  ): Unit = {
    val shutdown = for {
      _ <- Sync[F].delay(Kamon.stopAllReporters())
<<<<<<< HEAD
      _ <- runtimeCleanup.close()
=======
      _ <- servers.httpServer.cancel.attempt
      _ <- runtimeCleanup
>>>>>>> a4ab50f1
      _ <- Log[F].info("Bringing BlockStore down ...")
      _ <- blockStore.close()
      _ <- Log[F].info("Goodbye.")
    } yield ()

    shutdown.toTask.unsafeRunSync(scheduler)
  }

  private def exit0: F[Unit] = Sync[F].delay(System.exit(0))

  /**
    * Handles unrecoverable errors in program. Those are errors that should not happen in properly
    * configured enviornment and they mean immediate termination of the program
    */
  private def handleUnrecoverableErrors(prog: F[Unit]): F[Unit] =
    prog.handleErrorWith { ex =>
      Log[F].error("Caught unhandable error. Exiting. Stacktrace below.", ex)
    } >> exit0.void

  case class Servers(
      kademliaServer: fs2.Stream[F, Unit],
      transportServer: fs2.Stream[F, Unit],
      externalApiServer: fs2.Stream[F, Unit],
      internalApiServer: fs2.Stream[F, Unit],
      httpServer: fs2.Stream[F, ExitCode],
      adminHttpServer: fs2.Stream[F, ExitCode]
  )

  def acquireServers(
      apiServers: APIServers,
      reportingCasper: ReportingCasper[F],
      webApi: WebApi[F],
      adminWebApi: AdminWebApi[F],
      grpcPacketHandler: Protocol => F[CommunicationResponse],
      grpcStreamHandler: Blob => F[Unit],
      host: String,
      address: String
  )(
      implicit
      kademliaStore: KademliaStore[F],
      nodeDiscovery: NodeDiscovery[F],
      connectionsCell: ConnectionsCell[F],
      metrics: Metrics[F],
      rPConfAsk: RPConfAsk[F],
      consumer: EventConsumer[F]
  ): F[Servers] = {
    implicit val s: Scheduler = scheduler

    val transportServerStream = fs2
      .Stream(
        GrpcTransportServer
          .acquireServer(
            nodeConf.protocolServer.networkId,
            nodeConf.protocolServer.port,
            nodeConf.tls.certificatePath,
            nodeConf.tls.keyPath,
            nodeConf.protocolServer.grpcMaxRecvMessageSize.toInt,
            nodeConf.protocolServer.grpcMaxRecvStreamMessageSize,
            nodeConf.protocolServer.maxMessageConsumers
          )
      )
      .evalMap(
        _.start(
          grpcPacketHandler,
          grpcStreamHandler
        ) >> Log[F].info(s"Listening for traffic on $address.")
      )

    val kademliaServerStream = fs2.Stream
      .eval(
        discovery
          .acquireKademliaRPCServer(
            nodeConf.protocolServer.networkId,
            nodeConf.peersDiscovery.port,
            KademliaHandleRPC.handlePing[F],
            KademliaHandleRPC.handleLookup[F]
          )
      )
      .evalMap(
        server =>
          server.start >> Log[F]
            .info(s"Kademlia RPC server started at $host:${server.port}")
      )

    val externalApiServerStream = fs2.Stream
      .eval(
        acquireExternalServer[F](
          nodeConf.apiServer.host,
          nodeConf.apiServer.portGrpcExternal,
          grpcScheduler,
          apiServers.deploy,
          nodeConf.apiServer.grpcMaxRecvMessageSize.toInt,
          nodeConf.apiServer.keepAliveTime,
          nodeConf.apiServer.keepAliveTimeout,
          nodeConf.apiServer.permitKeepAliveTime,
          nodeConf.apiServer.maxConnectionIdle,
          nodeConf.apiServer.maxConnectionAge,
          nodeConf.apiServer.maxConnectionAgeGrace
        )
      )
      .evalMap(
        server =>
          server.start >> Log[F]
            .info(s"External API server started at ${nodeConf.apiServer.host}:${server.port}")
      )

    val internalApiServerStream = fs2.Stream
      .eval(
        acquireInternalServer[F](
          nodeConf.apiServer.host,
          nodeConf.apiServer.portGrpcInternal,
          grpcScheduler,
          apiServers.repl,
          apiServers.deploy,
          apiServers.propose,
          nodeConf.apiServer.grpcMaxRecvMessageSize.toInt,
          nodeConf.apiServer.keepAliveTime,
          nodeConf.apiServer.keepAliveTimeout,
          nodeConf.apiServer.permitKeepAliveTime,
          nodeConf.apiServer.maxConnectionIdle,
          nodeConf.apiServer.maxConnectionAge,
          nodeConf.apiServer.maxConnectionAgeGrace
        )
      )
      .evalMap(
        server =>
          server.start >> Log[F]
            .info(s"Internal API server started at $host:${server.port}")
      )

    val prometheusReporter = new NewPrometheusReporter()

    for {
      httpServerStream <- aquireHttpServer[F](
                           nodeConf.apiServer.enableReporting,
                           nodeConf.apiServer.host,
                           nodeConf.apiServer.portHttp,
                           prometheusReporter,
                           reportingCasper,
                           webApi,
                           nodeConf.apiServer.maxConnectionIdle
                         )
      // Note - here http servers are not really stated, only worker streams are created.
      _ <- Log[F].info(
            s"HTTP API server started at ${nodeConf.apiServer.host}:${nodeConf.apiServer.portHttp}"
          )
      adminHttpServerStream <- aquireAdminHttpServer[F](
                                nodeConf.apiServer.host,
                                nodeConf.apiServer.portAdminHttp,
                                adminWebApi,
                                nodeConf.apiServer.maxConnectionIdle
                              )

      _ <- Log[F].info(
            s"Admin HTTP API server started at ${nodeConf.apiServer.host}:${nodeConf.apiServer.portAdminHttp}"
          )

      _ <- Sync[F].delay {
            Kamon.reconfigure(kamonConf.withFallback(Kamon.config()))
            if (nodeConf.metrics.influxdb) Kamon.addReporter(new BatchInfluxDBReporter())
            if (nodeConf.metrics.influxdbUdp) Kamon.addReporter(new UdpInfluxDBReporter())
            if (nodeConf.metrics.prometheus) Kamon.addReporter(prometheusReporter)
            if (nodeConf.metrics.zipkin) Kamon.addReporter(new ZipkinReporter())
            if (nodeConf.metrics.sigar) SystemMetrics.startCollecting()
          }
    } yield Servers(
      kademliaServerStream,
      transportServerStream,
      externalApiServerStream,
      internalApiServerStream,
      httpServerStream,
      adminHttpServerStream
    )
  }
}

final case class NodeCallCtx(trace: TraceId) {
  def next: NodeCallCtx = this.copy(trace = Trace.next)
}

object NodeCallCtx {
  def init: NodeCallCtx = NodeCallCtx(Trace.next)
}

object NodeRuntime {
  type LocalEnvironment[F[_]] = ApplicativeLocal[F, NodeCallCtx]

  type CasperLoop[F[_]] = F[Unit]
  type EngineInit[F[_]] = F[Unit]

  def start[F[_]: Monixable: ConcurrentEffect: Parallel: ContextShift: Timer: Log: EventLog](
      nodeConf: NodeConf,
      kamonConf: Config
  )(implicit scheduler: Scheduler): F[Unit] = {

    /**
      * Current implementation of Span uses ReaderT layer to hold the local state for tracing.
      *
      * To be able to instantiate NodeRuntime dependencies we need ReaderT implementation for each of them.
      * If it's possible to construct FunctorK implementation like we have for Log then this can be used as a
      * more general implementation.
      */
    type TaskEnv[A] = ReaderT[F, NodeCallCtx, A]

    // Conversions from/to ReaderT and F
    val taskToEnv: F ~> TaskEnv = λ[F ~> TaskEnv](ReaderT.liftF(_))
    val envToTask: TaskEnv ~> F = λ[TaskEnv ~> F](x => x.run(NodeCallCtx.init))

    implicit val localEnvironment = cats.mtl.instances.all.localReader[F, NodeCallCtx]

    /**
      * Implementation for ConcurrentEffect for ReaderT cannot be constructed automatically so it's
      * wired up here from existing Concurrent[ReaderT[F, S, ?]] and ConcurrentEffect[F] implementations.
      *
      * `runCancelable`` and `runAsync` are newly provided.
      */
    implicit val ce = new ConcurrentEffect[TaskEnv] {
      val c = Concurrent[TaskEnv]
      val t = ConcurrentEffect[F]

      // ConcurrentEffect
      override def runCancelable[A](fa: TaskEnv[A])(
          cb: Either[Throwable, A] => IO[Unit]
      ): SyncIO[CancelToken[TaskEnv]] =
        t.runCancelable(envToTask(fa))(cb).map(taskToEnv(_))
      override def runAsync[A](
          fa: TaskEnv[A]
      )(cb: Either[Throwable, A] => IO[Unit]): SyncIO[Unit] =
        t.runAsync(envToTask(fa))(cb)
      // Async
      override def async[A](k: (Either[Throwable, A] => Unit) => Unit): TaskEnv[A] = c.async(k)
      override def asyncF[A](k: (Either[Throwable, A] => Unit) => TaskEnv[Unit]): TaskEnv[A] =
        c.asyncF(k)
      // Concurrent
      override def start[A](fa: TaskEnv[A]): TaskEnv[Fiber[TaskEnv, A]] = c.start(fa)
      override def racePair[A, B](
          fa: TaskEnv[A],
          fb: TaskEnv[B]
      ): TaskEnv[Either[(A, Fiber[TaskEnv, B]), (Fiber[TaskEnv, A], B)]] = c.racePair(fa, fb)
      override def suspend[A](thunk: => TaskEnv[A]): TaskEnv[A]          = c.suspend(thunk)
      override def bracketCase[A, B](acquire: TaskEnv[A])(use: A => TaskEnv[B])(
          release: (A, ExitCase[Throwable]) => TaskEnv[Unit]
      ): TaskEnv[B]                                        = c.bracketCase(acquire)(use)(release)
      override def raiseError[A](e: Throwable): TaskEnv[A] = c.raiseError(e)
      override def handleErrorWith[A](fa: TaskEnv[A])(f: Throwable => TaskEnv[A]): TaskEnv[A] =
        c.handleErrorWith(fa)(f)
      override def flatMap[A, B](fa: TaskEnv[A])(f: A => TaskEnv[B]): TaskEnv[B] =
        c.flatMap(fa)(f)
      override def tailRecM[A, B](a: A)(f: A => TaskEnv[Either[A, B]]): TaskEnv[B] =
        c.tailRecM(a)(f)
      override def pure[A](x: A): TaskEnv[A] = c.pure(x)
    }

    /**
      * ReaderT instances for NodeRuntime dependencies. Implementations for Log and EventLog are created "manually"
      * although they can be generated with cats.tagless @autoFunctorK macros but support is missing for IntelliJ.
      * https://github.com/typelevel/cats-tagless/issues/60 (Cheers, Marcin!!)
      */
    implicit val lg: Log[TaskEnv]       = Log[F].mapK(taskToEnv)
    implicit val el: EventLog[TaskEnv]  = EventLog[F].mapK(taskToEnv)
    implicit val tm: Timer[TaskEnv]     = Timer[F].mapK(taskToEnv)
    implicit val mn: Monixable[TaskEnv] = Monixable[F].mapK(taskToEnv, NodeCallCtx.init)

    for {
      id <- NodeEnvironment.create[F](nodeConf)

      // Create NodeRuntime instance
      runtime = new NodeRuntime[TaskEnv](nodeConf, kamonConf, id, scheduler)

      // Run reader layer with initial state
      _ <- runtime.main.run(NodeCallCtx.init)
    } yield ()
  }

  def cleanup[F[_]: Concurrent: Log](
      rnodeStoreManager: KeyValueStoreManager[F],
      deployStorageCleanup: F[Unit]
  ): F[Unit] = {
    val kvmShutdown         = Log[F].info("Shutting down RNode store manager ...") *> rnodeStoreManager.shutdown
    val deployStoreShutdown = Log[F].info("Shutting down deploy storage ...") *> deployStorageCleanup
    // Shutdown all resources in parallel
    Stream(kvmShutdown, deployStoreShutdown)
      .map(fs2.Stream.eval)
      .parJoinProcBounded
      .compile
      .drain
  }

<<<<<<< HEAD
  def cleanup[F[_]: Sync: Log](
      runtime: RhoRuntime[F],
      casperRuntime: RhoRuntime[F],
      casperReplayRuntime: RhoRuntime[F],
      deployStorageCleanup: F[Unit],
      casperStoreManager: KeyValueStoreManager[F]
  ): Cleanup[F] =
    new Cleanup[F] {
      override def close(): F[Unit] =
        for {
          _ <- Log[F].info("Shutting down interpreter runtime ...")
          _ <- runtime.close
          _ <- Log[F].info("Shutting down Casper runtime ...")
          _ <- casperRuntime.close
          _ <- casperReplayRuntime.close
          _ <- Log[F].info("Shutting down Casper store manager ...")
          _ <- casperStoreManager.shutdown
          _ <- Log[F].info("Shutting down deploy storage ...")
          _ <- deployStorageCleanup
        } yield ()
    }

=======
>>>>>>> a4ab50f1
  def setupNodeProgram[F[_]: Monixable: Concurrent: Parallel: ContextShift: Time: TransportLayer: LocalEnvironment: Log: EventLog: Metrics](
      rpConnections: ConnectionsCell[F],
      rpConfAsk: ApplicativeAsk[F, RPConf],
      commUtil: CommUtil[F],
      blockRetriever: BlockRetriever[F],
      conf: NodeConf,
      dagConfig: BlockDagFileStorage.Config,
      blockstorePath: Path,
      lastFinalizedPath: Path,
      rspaceScheduler: Scheduler,
      scheduler: Scheduler,
      eventPublisher: EventPublisher[F],
      deployStorageConfig: LMDBDeployStorage.Config
  ): F[
    (
        BlockStore[F],
        F[Unit],
        PacketHandler[F],
        APIServers,
        CasperLoop[F],
        CasperLoop[F],
        EngineInit[F],
        CasperLaunch[F],
        ReportingCasper[F],
        WebApi[F],
        AdminWebApi[F],
        Option[Proposer[F]],
        Queue[F, (Casper[F], Deferred[F, Option[Int]])],
        // TODO move towards having a single node state
        Ref[F, ProposerState[F]],
        BlockProcessor[F],
        Ref[F, Set[BlockHash]],
        Queue[F, (Casper[F], BlockMessage)]
    )
  ] =
    for {
      // In memory state for last approved block
      lab <- LastApprovedBlock.of[F]

      span = if (conf.metrics.zipkin)
        diagnostics.effects
          .span(conf.protocolServer.networkId, conf.protocolServer.host.getOrElse("-"))
      else Span.noop[F]

      // RNode key-value store manager / manages LMDB databases
      oldRSpacePath          = conf.storage.dataDir.resolve(s"$legacyRSpacePathPrefix/history/data.mdb")
      legacyRSpaceDirSupport <- Sync[F].delay(Files.exists(oldRSpacePath))
      rnodeStoreManager      <- RNodeKeyValueStoreManager(conf.storage.dataDir, legacyRSpaceDirSupport)

      // Block storage
      blockStore <- {
        // Check if old file based block store exists
        val oldBlockStoreExists = blockstorePath.resolve("storage").toFile.exists
        // TODO: remove file based block store in future releases
        def oldStorage = {
          val blockstoreEnv = Context.env(blockstorePath, LmdbDirStoreManager.tb)
          for {
            blockStore <- FileLMDBIndexBlockStore
                           .create[F](blockstoreEnv, blockstorePath)
                           .map(_.right.get) // TODO handle errors
          } yield blockStore
        }
        // Start block storage
        if (oldBlockStoreExists) oldStorage else KeyValueBlockStore(rnodeStoreManager)
      }

      // Last finalized Block storage
      lastFinalizedStorage <- {
        for {
          lastFinalizedBlockDb   <- rnodeStoreManager.store("last-finalized-block")
          lastFinalizedIsEmpty   = lastFinalizedBlockDb.iterate(_.isEmpty)
          oldLastFinalizedExists = Sync[F].delay(Files.exists(lastFinalizedPath))
          shouldMigrate          <- lastFinalizedIsEmpty &&^ oldLastFinalizedExists
          lastFinalizedStore     = LastFinalizedKeyValueStorage(lastFinalizedBlockDb)
          _ <- LastFinalizedKeyValueStorage
                .importFromFileStorage(lastFinalizedPath, lastFinalizedStore)
                .whenA(shouldMigrate)
        } yield lastFinalizedStore
      }

      // Block DAG storage
      blockDagStorage <- {
        for {
          // Check if migration from DAG file storage to LMDB should be executed
          blockMetadataDb   <- rnodeStoreManager.store("block-metadata")
          dagStorageIsEmpty = blockMetadataDb.iterate(_.isEmpty)
          oldStorageExists  = Sync[F].delay(Files.exists(dagConfig.blockMetadataLogPath))
          shouldMigrate     <- dagStorageIsEmpty &&^ oldStorageExists
          // TODO: remove `dagConfig`, it's not used anymore (after migration)
          _ <- BlockDagKeyValueStorage
                .importFromFileStorage(rnodeStoreManager, dagConfig)
                .whenA(shouldMigrate)
          // Create DAG store
          dagStorage <- BlockDagKeyValueStorage.create[F](rnodeStoreManager)
        } yield dagStorage
      }

      // Casper requesting blocks cache
      casperBufferStorage <- CasperBufferKeyValueStorage.create[F](rnodeStoreManager)

      // Deploy storage
      // TODO: Move deploy store to RNode store manager.
      deployStorageAllocation               <- LMDBDeployStorage.make[F](deployStorageConfig).allocated
      (deployStorage, deployStorageCleanup) = deployStorageAllocation

      oracle = {
        implicit val sp = span
        SafetyOracle.cliqueOracle[F]
      }

      lastFinalizedBlockCalculator = {
        implicit val bs = blockStore
        implicit val da = blockDagStorage
        implicit val or = oracle
        implicit val ds = deployStorage
        LastFinalizedBlockCalculator[F](conf.casper.faultToleranceThreshold)
      }
      estimator = {
        implicit val sp = span
        Estimator[F](conf.casper.maxNumberOfParents, conf.casper.maxParentDepth)
      }
      synchronyConstraintChecker = {
        implicit val bs = blockStore
<<<<<<< HEAD
        SynchronyConstraintChecker[F]
=======
        implicit val es = estimator
        implicit val sp = span
        SynchronyConstraintChecker[F](conf.casper.synchronyConstraintThreshold)
>>>>>>> a4ab50f1
      }
      lastFinalizedHeightConstraintChecker = {
        implicit val bs = blockStore
        implicit val lf = lastFinalizedStorage
<<<<<<< HEAD
        LastFinalizedHeightConstraintChecker[F]
      }
      // runtime for `rnode eval`
      evalRuntime <- {
        implicit val s  = rspaceScheduler
        implicit val sp = span
        RhoRuntime.setupRhoRSpace[F](cliConf.storage, cliConf.size) >>= {
          case space => RhoRuntime.createRhoRuntime[F](space, Seq.empty)
        }
      }
      // rspace for chain state
      rSpaceFolder = casperConf.storage.resolve("v2")
      r <- {
        implicit val sp = span
        implicit val ec = rspaceScheduler
        RhoRuntime.setupRSpace[F](rSpaceFolder, casperConf.size)
      }
      rSpacePlay   = r._1
      rSpaceReplay = r._2
      historyRepo  = r._3
      // runtimes for on-chain execution
      onchainRuntimes <- {
=======
        LastFinalizedHeightConstraintChecker[F](conf.casper.heightConstraintThreshold)
      }

      // Rholang evaluator
      evalRuntime <- {
        implicit val s  = rspaceScheduler
        implicit val sp = span
        for {
          store              <- rnodeStoreManager.evalStores
          spr                <- Runtime.setupRSpace[F](store)
          (space, replay, _) = spr
          runtime            <- Runtime.createWithEmptyCost[F]((space, replay), Seq.empty)
        } yield runtime
      }

      // Rholang blockchain
      rSpaceStore <- rnodeStoreManager.rSpaceStores
      casperInitialized <- {
>>>>>>> a4ab50f1
        implicit val s  = rspaceScheduler
        implicit val sp = span
        implicit val bs = blockStore
        implicit val bd = blockDagStorage
        for {
<<<<<<< HEAD
          runtimes                       <- RhoRuntime.createRuntimes[F](rSpacePlay, rSpaceReplay, true)
          (rhoRuntime, replayRhoRuntime) = runtimes
          reporter <- if (conf.apiServer.enableReporting) {
                       import coop.rchain.rholang.interpreter.storage._
                       implicit val kvm = casperStoreManager
                       for {
                         reportingCache <- ReportMemStore
                                            .store[
                                              F,
                                              Par,
                                              BindPattern,
                                              ListParWithRandom,
                                              TaggedContinuation
                                            ]
                       } yield ReportingCasper.rhoReporter(
                         reportingCache,
                         rSpaceFolder,
                         casperConf.size
                       )
                     } else
                       ReportingCasper.noop.pure[F]
        } yield (rhoRuntime, replayRhoRuntime, reporter)
=======
          sarAndHR            <- Runtime.setupRSpace[F](rSpaceStore)
          (space, replay, hr) = sarAndHR
          runtime             <- Runtime.createWithEmptyCost[F]((space, replay), Seq.empty)
          reporter <- {
            if (conf.apiServer.enableReporting) {
              import coop.rchain.rholang.interpreter.storage._
              ReportMemStore
                .store[F, Par, BindPattern, ListParWithRandom, TaggedContinuation](
                  rnodeStoreManager
                )
                .map(ReportingCasper.rhoReporter(hr, _))
            } else
              ReportingCasper.noop.pure[F]
          }
        } yield (runtime, reporter, hr)
>>>>>>> a4ab50f1
      }
      (playRuntime, replayRuntime, reportingRuntime) = onchainRuntimes
      runtimeManager <- {
        implicit val sp = span
        RuntimeManager.fromRuntimes[F](playRuntime, replayRuntime, historyRepo)
      }

      // RNodeStateManager
      stateManagers <- {
        for {
          exporter           <- historyRepo.exporter
          importer           <- historyRepo.importer
          rspaceStateManager = RSpaceStateManagerImpl(exporter, importer)
          blockStateManager  = BlockStateManagerImpl(blockStore, blockDagStorage)
          rnodeStateManager  = RNodeStateManagerImpl(rspaceStateManager, blockStateManager)
        } yield (rnodeStateManager, rspaceStateManager)
      }
      (rnodeStateManager, rspaceStateManager) = stateManagers

      // Engine dynamic reference
      engineCell          <- EngineCell.init[F]
      envVars             = EnvVars.envVars[F]
      raiseIOError        = IOError.raiseIOErrorThroughSync[F]
      blockProcessorQueue <- Queue.unbounded[F, (Casper[F], BlockMessage)]
      // block processing state - set of items currently in processing
      blockProcessorStateRef <- Ref.of[F, Set[BlockHash]](
                                 Set.empty[BlockHash]
                               )
      blockProcessor = {
        implicit val bd = blockDagStorage
        implicit val br = blockRetriever
        implicit val cu = commUtil
        implicit val bs = blockStore
        implicit val cb = casperBufferStorage
        BlockProcessor[F]
      }
      validatorIdentityOpt <- ValidatorIdentity.fromPrivateKeyWithLogging[F](
                               conf.casper.validatorPrivateKey
                             )
      // Propose request is a tuple - Casper plus deferred proposeID that will be resolved by proposer
      proposerQueue    <- Queue.unbounded[F, (Casper[F], Deferred[F, Option[Int]])]
      proposerStateRef <- Ref.of[F, ProposerState[F]](ProposerState[F]())
      proposer = validatorIdentityOpt match {
        case Some(validatorIdentity) => {
          implicit val rm         = runtimeManager
          implicit val bs         = blockStore
          implicit val lf         = lastFinalizedStorage
          implicit val bd         = blockDagStorage
          implicit val sc         = synchronyConstraintChecker
          implicit val lfhscc     = lastFinalizedHeightConstraintChecker
          implicit val sp         = span
          implicit val e          = estimator
          implicit val ds         = deployStorage
          implicit val br         = blockRetriever
          implicit val cu         = commUtil
          implicit val eb         = eventPublisher
          val dummyDeployerKeyOpt = conf.dev.deployerPrivateKey
          val dummyDeployerKey =
            if (dummyDeployerKeyOpt.isEmpty) None
            else PrivateKey(Base16.decode(dummyDeployerKeyOpt.get).get).some

          // TODO make term for dummy deploy configurable
          Proposer[F](validatorIdentity, (dummyDeployerKey.map((_, "Nil")))).some
        }
        case None => None
      }
      casperLaunch = {
        implicit val bs     = blockStore
        implicit val bd     = blockDagStorage
        implicit val lf     = lastFinalizedStorage
        implicit val ec     = engineCell
        implicit val ev     = envVars
        implicit val re     = raiseIOError
        implicit val br     = blockRetriever
        implicit val rm     = runtimeManager
        implicit val or     = oracle
        implicit val lc     = lastFinalizedBlockCalculator
        implicit val sp     = span
        implicit val lb     = lab
        implicit val rc     = rpConnections
        implicit val ra     = rpConfAsk
        implicit val eb     = eventPublisher
        implicit val sc     = synchronyConstraintChecker
        implicit val lfhscc = lastFinalizedHeightConstraintChecker
        implicit val cu     = commUtil
        implicit val es     = estimator
        implicit val ds     = deployStorage
        implicit val cbs    = casperBufferStorage
        implicit val rsm    = rspaceStateManager

        CasperLaunch.of[F](
          blockProcessorQueue,
          blockProcessorStateRef,
          conf.casper,
          !conf.protocolClient.disableLfs,
          conf.protocolServer.disableStateExporter
        )
      }
      packetHandler = {
        implicit val ec = engineCell
        CasperPacketHandler[F]
      }
      // Bypass fair dispatcher
      /*packetHandler <- {
        implicit val ec = engineCell
        implicit val rb = requestedBlocks
        implicit val sp = span
        CasperPacketHandler.fairDispatcher[F](
          conf.roundRobinDispatcher.maxPeerQueueSize,
          conf.roundRobinDispatcher.giveUpAfterSkipped,
          conf.roundRobinDispatcher.dropPeerAfterRetries
        )
      }*/
      blockApiLock <- Semaphore[F](1)
      apiServers = {
        implicit val bs = blockStore
        implicit val ec = engineCell
        implicit val or = oracle
        implicit val sp = span
        implicit val sc = synchronyConstraintChecker
        implicit val lh = lastFinalizedHeightConstraintChecker
        implicit val rc = reportingRuntime
        NodeRuntime
          .acquireAPIServers[F](
            evalRuntime,
            if (proposer.isDefined) proposerQueue.some else None,
            if (proposer.isDefined) proposerStateRef.some else None,
            scheduler,
            conf.apiServer.maxBlocksLimit,
            conf.devMode,
            conf.autopropose
          )
      }
      casperLoop = {
        implicit val br = blockRetriever
        for {
          engine <- engineCell.read
          // Fetch dependencies from CasperBuffer
          _ <- engine.withCasper(_.fetchDependencies, ().pure[F])
          // Maintain RequestedBlocks for Casper
          _ <- BlockRetriever[F].requestAll(conf.casper.requestedBlocksTimeout)
          _ <- Time[F].sleep(conf.casper.casperLoopInterval)
        } yield ()
      }
      // Broadcast fork choice tips request if current fork choice is more then `forkChoiceStaleThreshold` minutes old.
      // For why - look at updateForkChoiceTipsIfStuck method description.
      updateForkChoiceLoop = {
        implicit val cu = commUtil
        implicit val ec = engineCell
        implicit val bs = blockStore
        for {
          _ <- Time[F].sleep(conf.casper.forkChoiceCheckIfStaleInterval)
          _ <- Running.updateForkChoiceTipsIfStuck(conf.casper.forkChoiceStaleThreshold)
        } yield ()
      }
      engineInit = engineCell.read >>= (_.init)
      runtimeCleanup = NodeRuntime.cleanup(
<<<<<<< HEAD
        evalRuntime,
        playRuntime,
        replayRuntime,
        deployStorageCleanup,
        casperStoreManager
=======
        rnodeStoreManager,
        deployStorageCleanup
>>>>>>> a4ab50f1
      )
      webApi = {
        implicit val ec = engineCell
        implicit val sp = span
        implicit val or = oracle
        implicit val bs = blockStore
        new WebApiImpl[F](
          conf.apiServer.maxBlocksLimit,
          conf.devMode,
          conf.autopropose,
          proposerQueue,
          rnodeStateManager
        )
      }
      adminWebApi = {
        implicit val ec     = engineCell
        implicit val sp     = span
        implicit val sc     = synchronyConstraintChecker
        implicit val lfhscc = lastFinalizedHeightConstraintChecker
        new AdminWebApiImpl[F](
          if (proposer.isDefined) proposerQueue.some else None,
          if (proposer.isDefined) proposerStateRef.some else None,
          rnodeStateManager
        )
      }
    } yield (
      blockStore,
      runtimeCleanup,
      packetHandler,
      apiServers,
      casperLoop,
      updateForkChoiceLoop,
      engineInit,
      casperLaunch,
      reportingRuntime,
      webApi,
      adminWebApi,
      proposer,
      proposerQueue,
      proposerStateRef,
      blockProcessor,
      blockProcessorStateRef,
      blockProcessorQueue
    )

  final case class APIServers(
      repl: ReplGrpcMonix.Repl,
      propose: ProposeServiceV1GrpcMonix.ProposeService,
      deploy: DeployServiceV1GrpcMonix.DeployService
  )

  def acquireAPIServers[F[_]: Monixable](
      runtime: RhoRuntime[F],
      proposerQueue: Option[Queue[F, (Casper[F], Deferred[F, Option[Int]])]],
      proposerStateRef: Option[Ref[F, ProposerState[F]]],
      scheduler: Scheduler,
      apiMaxBlocksLimit: Int,
      devMode: Boolean,
      autopropose: Boolean
  )(
      implicit
      blockStore: BlockStore[F],
      oracle: SafetyOracle[F],
      concurrent: Concurrent[F],
      metrics: Metrics[F],
      span: Span[F],
      engineCell: EngineCell[F],
      logF: Log[F],
      synchronyConstraintChecker: SynchronyConstraintChecker[F],
      lastFinalizedHeightConstraintChecker: LastFinalizedHeightConstraintChecker[F],
      reportingCasper: ReportingCasper[F]
  ): APIServers = {
    implicit val s: Scheduler = scheduler
    val repl                  = ReplGrpcService(runtime, s)
    val deploy =
      DeployGrpcServiceV1(
        apiMaxBlocksLimit,
        reportingCasper,
        devMode,
        autopropose,
        proposerQueue.get
      )
    val propose = ProposeGrpcServiceV1(proposerQueue, proposerStateRef)
    APIServers(repl, propose, deploy)
  }
}<|MERGE_RESOLUTION|>--- conflicted
+++ resolved
@@ -1,4 +1,6 @@
 package coop.rchain.node
+
+import java.nio.file.{Files, Path}
 
 import cats.data.ReaderT
 import cats.effect._
@@ -12,11 +14,12 @@
 import coop.rchain.blockstorage.casperbuffer.CasperBufferKeyValueStorage
 import coop.rchain.blockstorage.dag.{BlockDagFileStorage, BlockDagKeyValueStorage}
 import coop.rchain.blockstorage.deploy.LMDBDeployStorage
-import coop.rchain.blockstorage.finality.LastFinalizedKeyValueStorage
+import coop.rchain.blockstorage.finality.{LastFinalizedFileStorage, LastFinalizedKeyValueStorage}
 import coop.rchain.blockstorage.util.io.IOError
 import coop.rchain.casper.blocks.BlockProcessor
 import coop.rchain.casper.blocks.proposer.Proposer
 import coop.rchain.casper.{ReportingCasper, engine, _}
+import coop.rchain.rspace.syntax._
 import coop.rchain.casper.engine.{BlockRetriever, _}
 import coop.rchain.casper.engine.EngineCell._
 import coop.rchain.casper.protocol.BlockMessage
@@ -63,27 +66,19 @@
 import coop.rchain.node.web._
 import coop.rchain.p2p.effects._
 import coop.rchain.rholang.interpreter.RhoRuntime
-import coop.rchain.rspace.history.Branch
 import coop.rchain.rspace.{Context, Match, RSpace}
 import coop.rchain.rspace.state.instances.RSpaceStateManagerImpl
-import coop.rchain.rspace.syntax._
 import coop.rchain.shared._
 import coop.rchain.shared.syntax._
-<<<<<<< HEAD
-import coop.rchain.store.KeyValueStoreManager
+import coop.rchain.store.{KeyValueStoreManager, LmdbDirStoreManager}
+import coop.rchain.store.LmdbDirStoreManager.gb
 import fs2.concurrent.Queue
 import io.grpc.ManagedChannel
-=======
-import coop.rchain.store.LmdbDirStoreManager.gb
-import coop.rchain.store.{KeyValueStoreManager, LmdbDirStoreManager}
-import fs2.Stream
->>>>>>> a4ab50f1
 import kamon._
 import kamon.system.SystemMetrics
 import kamon.zipkin.ZipkinReporter
 import monix.execution.Scheduler
 
-import java.nio.file.{Files, Path}
 import scala.concurrent.duration._
 
 @SuppressWarnings(Array("org.wartremover.warts.NonUnitStatements"))
@@ -315,7 +310,7 @@
       casperLoop: CasperLoop[F],
       updateForkChoiceLoop: CasperLoop[F],
       engineInit: EngineInit[F],
-      runtimeCleanup: F[Unit],
+      runtimeCleanup: Cleanup[F],
       reportingCasper: ReportingCasper[F],
       webApi: WebApi[F],
       adminWebApi: AdminWebApi[F],
@@ -471,24 +466,19 @@
 
   def addShutdownHook(
       servers: Servers,
-      runtimeCleanup: F[Unit],
+      runtimeCleanup: Cleanup[F],
       blockStore: BlockStore[F]
   ): F[Unit] =
     Sync[F].delay(sys.addShutdownHook(clearResources(servers, runtimeCleanup, blockStore))).void
 
   def clearResources(
       servers: Servers,
-      runtimeCleanup: F[Unit],
+      runtimeCleanup: Cleanup[F],
       blockStore: BlockStore[F]
   ): Unit = {
     val shutdown = for {
       _ <- Sync[F].delay(Kamon.stopAllReporters())
-<<<<<<< HEAD
       _ <- runtimeCleanup.close()
-=======
-      _ <- servers.httpServer.cancel.attempt
-      _ <- runtimeCleanup
->>>>>>> a4ab50f1
       _ <- Log[F].info("Bringing BlockStore down ...")
       _ <- blockStore.close()
       _ <- Log[F].info("Goodbye.")
@@ -763,36 +753,17 @@
     } yield ()
   }
 
-  def cleanup[F[_]: Concurrent: Log](
-      rnodeStoreManager: KeyValueStoreManager[F],
-      deployStorageCleanup: F[Unit]
-  ): F[Unit] = {
-    val kvmShutdown         = Log[F].info("Shutting down RNode store manager ...") *> rnodeStoreManager.shutdown
-    val deployStoreShutdown = Log[F].info("Shutting down deploy storage ...") *> deployStorageCleanup
-    // Shutdown all resources in parallel
-    Stream(kvmShutdown, deployStoreShutdown)
-      .map(fs2.Stream.eval)
-      .parJoinProcBounded
-      .compile
-      .drain
+  trait Cleanup[F[_]] {
+    def close(): F[Unit]
   }
 
-<<<<<<< HEAD
   def cleanup[F[_]: Sync: Log](
-      runtime: RhoRuntime[F],
-      casperRuntime: RhoRuntime[F],
-      casperReplayRuntime: RhoRuntime[F],
       deployStorageCleanup: F[Unit],
       casperStoreManager: KeyValueStoreManager[F]
   ): Cleanup[F] =
     new Cleanup[F] {
       override def close(): F[Unit] =
         for {
-          _ <- Log[F].info("Shutting down interpreter runtime ...")
-          _ <- runtime.close
-          _ <- Log[F].info("Shutting down Casper runtime ...")
-          _ <- casperRuntime.close
-          _ <- casperReplayRuntime.close
           _ <- Log[F].info("Shutting down Casper store manager ...")
           _ <- casperStoreManager.shutdown
           _ <- Log[F].info("Shutting down deploy storage ...")
@@ -800,8 +771,6 @@
         } yield ()
     }
 
-=======
->>>>>>> a4ab50f1
   def setupNodeProgram[F[_]: Monixable: Concurrent: Parallel: ContextShift: Time: TransportLayer: LocalEnvironment: Log: EventLog: Metrics](
       rpConnections: ConnectionsCell[F],
       rpConfAsk: ApplicativeAsk[F, RPConf],
@@ -818,7 +787,7 @@
   ): F[
     (
         BlockStore[F],
-        F[Unit],
+        Cleanup[F],
         PacketHandler[F],
         APIServers,
         CasperLoop[F],
@@ -925,72 +894,53 @@
       }
       synchronyConstraintChecker = {
         implicit val bs = blockStore
-<<<<<<< HEAD
         SynchronyConstraintChecker[F]
-=======
-        implicit val es = estimator
-        implicit val sp = span
-        SynchronyConstraintChecker[F](conf.casper.synchronyConstraintThreshold)
->>>>>>> a4ab50f1
       }
       lastFinalizedHeightConstraintChecker = {
         implicit val bs = blockStore
         implicit val lf = lastFinalizedStorage
-<<<<<<< HEAD
         LastFinalizedHeightConstraintChecker[F]
       }
       // runtime for `rnode eval`
       evalRuntime <- {
         implicit val s  = rspaceScheduler
         implicit val sp = span
-        RhoRuntime.setupRhoRSpace[F](cliConf.storage, cliConf.size) >>= {
-          case space => RhoRuntime.createRhoRuntime[F](space, Seq.empty)
-        }
-      }
-      // rspace for chain state
-      rSpaceFolder = casperConf.storage.resolve("v2")
+        for {
+          store    <- rnodeStoreManager.evalStores
+          runtimes <- RhoRuntime.createRuntimes[F](store)
+        } yield runtimes._1
+      }
+
       r <- {
         implicit val sp = span
         implicit val ec = rspaceScheduler
-        RhoRuntime.setupRSpace[F](rSpaceFolder, casperConf.size)
+        import coop.rchain.rholang.interpreter.storage._
+        implicit val m: Match[F, BindPattern, ListParWithRandom] = matchListPar[F]
+        for {
+          store <- rnodeStoreManager.rSpaceStores
+          spaces <- RSpace
+                     .createWithReplay[F, Par, BindPattern, ListParWithRandom, TaggedContinuation](
+                       store
+                     )
+        } yield spaces
       }
       rSpacePlay   = r._1
       rSpaceReplay = r._2
       historyRepo  = r._3
+
       // runtimes for on-chain execution
       onchainRuntimes <- {
-=======
-        LastFinalizedHeightConstraintChecker[F](conf.casper.heightConstraintThreshold)
-      }
-
-      // Rholang evaluator
-      evalRuntime <- {
-        implicit val s  = rspaceScheduler
-        implicit val sp = span
-        for {
-          store              <- rnodeStoreManager.evalStores
-          spr                <- Runtime.setupRSpace[F](store)
-          (space, replay, _) = spr
-          runtime            <- Runtime.createWithEmptyCost[F]((space, replay), Seq.empty)
-        } yield runtime
-      }
-
-      // Rholang blockchain
-      rSpaceStore <- rnodeStoreManager.rSpaceStores
-      casperInitialized <- {
->>>>>>> a4ab50f1
         implicit val s  = rspaceScheduler
         implicit val sp = span
         implicit val bs = blockStore
         implicit val bd = blockDagStorage
         for {
-<<<<<<< HEAD
-          runtimes                       <- RhoRuntime.createRuntimes[F](rSpacePlay, rSpaceReplay, true)
+          runtimes                       <- RhoRuntime.createRuntimes[F](rSpacePlay, rSpaceReplay, true, Seq.empty)
           (rhoRuntime, replayRhoRuntime) = runtimes
           reporter <- if (conf.apiServer.enableReporting) {
                        import coop.rchain.rholang.interpreter.storage._
-                       implicit val kvm = casperStoreManager
                        for {
+                         store <- rnodeStoreManager.rSpaceStores
                          reportingCache <- ReportMemStore
                                             .store[
                                               F,
@@ -998,32 +948,14 @@
                                               BindPattern,
                                               ListParWithRandom,
                                               TaggedContinuation
-                                            ]
+                                            ](rnodeStoreManager)
                        } yield ReportingCasper.rhoReporter(
                          reportingCache,
-                         rSpaceFolder,
-                         casperConf.size
+                         store
                        )
                      } else
                        ReportingCasper.noop.pure[F]
         } yield (rhoRuntime, replayRhoRuntime, reporter)
-=======
-          sarAndHR            <- Runtime.setupRSpace[F](rSpaceStore)
-          (space, replay, hr) = sarAndHR
-          runtime             <- Runtime.createWithEmptyCost[F]((space, replay), Seq.empty)
-          reporter <- {
-            if (conf.apiServer.enableReporting) {
-              import coop.rchain.rholang.interpreter.storage._
-              ReportMemStore
-                .store[F, Par, BindPattern, ListParWithRandom, TaggedContinuation](
-                  rnodeStoreManager
-                )
-                .map(ReportingCasper.rhoReporter(hr, _))
-            } else
-              ReportingCasper.noop.pure[F]
-          }
-        } yield (runtime, reporter, hr)
->>>>>>> a4ab50f1
       }
       (playRuntime, replayRuntime, reportingRuntime) = onchainRuntimes
       runtimeManager <- {
@@ -1181,16 +1113,8 @@
       }
       engineInit = engineCell.read >>= (_.init)
       runtimeCleanup = NodeRuntime.cleanup(
-<<<<<<< HEAD
-        evalRuntime,
-        playRuntime,
-        replayRuntime,
         deployStorageCleanup,
-        casperStoreManager
-=======
-        rnodeStoreManager,
-        deployStorageCleanup
->>>>>>> a4ab50f1
+        rnodeStoreManager
       )
       webApi = {
         implicit val ec = engineCell
