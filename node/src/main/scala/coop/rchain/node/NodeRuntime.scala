package coop.rchain.node

import java.nio.ByteBuffer
import java.nio.file.{Files, Path}

import scala.concurrent.duration._
import cats._
import cats.data.ReaderT
import cats.effect._
import cats.effect.concurrent.{Deferred, Ref, Semaphore}
import cats.implicits._
import cats.mtl._
import cats.tagless.implicits._
import com.typesafe.config.Config
import coop.rchain.blockstorage._
import coop.rchain.blockstorage.casperbuffer.CasperBufferKeyValueStorage
import coop.rchain.blockstorage.dag.{BlockDagFileStorage, BlockDagKeyValueStorage, BlockDagStorage}
import coop.rchain.blockstorage.deploy.LMDBDeployStorage
import coop.rchain.blockstorage.finality.LastFinalizedFileStorage
import coop.rchain.blockstorage.util.io.IOError
import coop.rchain.casper.{ReportingCasper, engine, _}
import coop.rchain.casper.engine.{BlockRetriever, _}
import coop.rchain.casper.engine.EngineCell._
import coop.rchain.casper.protocol.deploy.v1.DeployServiceV1GrpcMonix
import coop.rchain.casper.protocol.propose.v1.ProposeServiceV1GrpcMonix
import coop.rchain.casper.state.instances.BlockStateManagerImpl
import coop.rchain.casper.storage.RNodeKeyValueStoreManager
import coop.rchain.casper.util.comm._
import coop.rchain.casper.util.rholang.RuntimeManager
import coop.rchain.catscontrib.Catscontrib._
import coop.rchain.catscontrib.Taskable
import coop.rchain.catscontrib.TaskContrib._
import coop.rchain.catscontrib.ski._
import coop.rchain.comm._
import coop.rchain.comm.discovery._
import coop.rchain.comm.rp._
import coop.rchain.comm.rp.Connect.{Connections, ConnectionsCell, RPConfAsk, RPConfState}
import coop.rchain.comm.transport._
import coop.rchain.grpc.Server
import coop.rchain.metrics.{Metrics, Span}
import coop.rchain.models.BlockHash.BlockHash
import coop.rchain.models.{BindPattern, ListParWithRandom, Par, TaggedContinuation}
import coop.rchain.node.NodeRuntime.{apply => _, _}
import coop.rchain.node.api.WebApi.WebApiImpl
import coop.rchain.node.api.AdminWebApi.AdminWebApiImpl
import coop.rchain.node.api.{
  acquireExternalServer,
  acquireInternalServer,
  AdminWebApi,
  DeployGrpcServiceV1,
  ProposeGrpcServiceV1,
  ReplGrpcService,
  WebApi
}
import coop.rchain.node.configuration.NodeConf
import coop.rchain.node.diagnostics.{
  BatchInfluxDBReporter,
  NewPrometheusReporter,
  Trace,
  UdpInfluxDBReporter
}
import coop.rchain.node.diagnostics.Trace.TraceId
import coop.rchain.node.effects.{EventConsumer, RchainEvents}
import coop.rchain.node.model.repl.ReplGrpcMonix
import coop.rchain.node.state.instances.RNodeStateManagerImpl
import coop.rchain.node.web._
import coop.rchain.p2p.effects._
import coop.rchain.rholang.interpreter.Runtime
import coop.rchain.rspace.Context
import coop.rchain.rspace.state.instances.RSpaceStateManagerImpl
import coop.rchain.shared._
import coop.rchain.shared.PathOps._
import coop.rchain.store.KeyValueStoreManager
import io.grpc.ManagedChannel
import kamon._
import kamon.system.SystemMetrics
import kamon.zipkin.ZipkinReporter
import monix.eval.Task
import monix.execution.Scheduler
import org.lmdbjava.Env

@SuppressWarnings(Array("org.wartremover.warts.NonUnitStatements"))
class NodeRuntime private[node] (
    nodeConf: NodeConf,
    kamonConf: Config,
    id: NodeIdentifier,
    scheduler: Scheduler
)(
    implicit log: Log[Task],
    eventLog: EventLog[Task]
) {

  private[this] val loopScheduler =
    Scheduler.fixedPool("loop", 4, reporter = UncaughtExceptionLogger)
  private[this] val grpcScheduler =
    Scheduler.cached("grpc-io", 4, 64, reporter = UncaughtExceptionLogger)
  private[this] val rspaceScheduler         = RChainScheduler.interpreterScheduler
  implicit private val logSource: LogSource = LogSource(this.getClass)

  /** Configuration */
  private val dataDir                  = nodeConf.storage.dataDir
  private val blockstorePath           = dataDir.resolve("blockstore")
  private val blockdagStoragePath      = dataDir.resolve("dagstorage")
  private val deployStoragePath        = dataDir.resolve("deploystorage")
  private val lastFinalizedStoragePath = dataDir.resolve("last-finalized-block")
  private val rspacePath               = dataDir.resolve("rspace")
  private val casperStoragePath        = rspacePath.resolve("casper")
  private val storageSize              = nodeConf.storage.lmdbMapSizeRspace

  implicit class RichTask[A](t: Task[A]) {
    def toReaderT: TaskEnv[A] =
      ReaderT.liftF(t)
  }

  /**
    * Main node entry. It will:
    * 1. set up configurations
    * 2. create instances of typeclasses
    * 3. run the node program.
    */
  // TODO: Resolve scheduler chaos in Runtime, RuntimeManager and CasperPacketHandler
  val main: TaskEnv[Unit] = for {
    // 1. fetch local peer node
    local <- WhoAmI
              .fetchLocalPeerNode[Task](
                nodeConf.protocolServer.host,
                nodeConf.protocolServer.port,
                nodeConf.peersDiscovery.port,
                nodeConf.protocolServer.noUpnp,
                id
              )
              .toReaderT

    // 3. create instances of typeclasses
    metrics       = diagnostics.effects.metrics[Task]
    time          = effects.time[Task]
    commTmpFolder = nodeConf.storage.dataDir.resolve("tmp").resolve("comm")
    _ <- commTmpFolder.toFile
          .exists()
          .fold(
            commTmpFolder.deleteDirectory[Task](),
            Task.unit
          )
          .toReaderT

    clientChannelsCache <- Ref
                            .of[Task, Map[PeerNode, Deferred[Task, BufferedGrpcStreamChannel]]](
                              Map.empty
                            )
                            .toReaderT
    transport <- effects
                  .transportClient(
                    //TODO refactor to accept ProtocolClient, tls and storage configs
                    nodeConf.protocolClient.networkId,
                    nodeConf.tls.certificatePath,
                    nodeConf.tls.keyPath,
                    nodeConf.protocolClient.grpcMaxRecvMessageSize.toInt,
                    nodeConf.protocolClient.grpcStreamChunkSize.toInt,
                    commTmpFolder,
                    clientChannelsCache
                  )(grpcScheduler, log, metrics)
                  .toReaderT
    rpConnections <- effects.rpConnections[Task].toReaderT
    initPeer      = if (nodeConf.standalone) None else Some(nodeConf.protocolClient.bootstrap)
    peerNode      = rpConf(local, initPeer)
    rpConfState   = effects.rpConfState[Task](peerNode)
    peerNodeAsk   = effects.peerNodeAsk[Task](Monad[Task], Sync[Task], rpConfState)
    rpConfAsk     = effects.rpConfAsk[Task](Monad[Task], Sync[Task], rpConfState)
    requestedBlocks <- Ref
                        .of[Task, Map[BlockHash, engine.BlockRetriever.RequestState]](Map.empty)
                        .toReaderT
    commUtil = CommUtil.of[Task](
      Concurrent[Task],
      transport,
      rpConfAsk,
      rpConnections,
      log,
      time
    )
    blockRetriever = BlockRetriever.of[Task](
      Monad[Task],
      requestedBlocks,
      log,
      time,
      rpConfAsk,
      transport,
      commUtil,
      metrics
    )

    kademliaRPC = effects.kademliaRPC(
      nodeConf.protocolServer.networkId,
      nodeConf.protocolClient.networkTimeout,
      nodeConf.protocolServer.allowPrivateAddresses
    )(
      grpcScheduler,
      peerNodeAsk,
      metrics
    )
    kademliaStore = effects.kademliaStore(id)(kademliaRPC, metrics)
    _             <- initPeer.fold(Task.unit)(p => kademliaStore.updateLastSeen(p)).toReaderT
    nodeDiscovery = effects.nodeDiscovery(id)(Monad[Task], kademliaStore, kademliaRPC)

    /**
      * We need to come up with a consistent way with folder creation. Some layers create folder on their own
      * (if not available), others (like blockstore) relay on the structure being created for them (and will fail
      * if it does not exist). For now this small fix should suffice, but we should unify this.
      */
    _             <- mkDirs(dataDir).toReaderT
    _             <- mkDirs(blockstorePath).toReaderT
    _             <- mkDirs(blockdagStoragePath).toReaderT
    blockstoreEnv = Context.env(blockstorePath, nodeConf.storage.lmdbMapSizeBlockstore)
    dagConfig = BlockDagFileStorage.Config(
      latestMessagesLogPath = blockdagStoragePath.resolve("latestMessagesLogPath"),
      latestMessagesCrcPath = blockdagStoragePath.resolve("latestMessagesCrcPath"),
      blockMetadataLogPath = blockdagStoragePath.resolve("blockMetadataLogPath"),
      blockMetadataCrcPath = blockdagStoragePath.resolve("blockMetadataCrcPath"),
      equivocationsTrackerLogPath = blockdagStoragePath.resolve("equivocationsTrackerLogPath"),
      equivocationsTrackerCrcPath = blockdagStoragePath.resolve("equivocationsTrackerCrcPath"),
      invalidBlocksLogPath = blockdagStoragePath.resolve("invalidBlocksLogPath"),
      invalidBlocksCrcPath = blockdagStoragePath.resolve("invalidBlocksCrcPath"),
      blockHashesByDeployLogPath = blockdagStoragePath.resolve("blockHashesByDeployLogPath"),
      blockHashesByDeployCrcPath = blockdagStoragePath.resolve("blockHashesByDeployCrcPath"),
      checkpointsDirPath = blockdagStoragePath.resolve("checkpointsDirPath"),
      blockNumberIndexPath = blockdagStoragePath.resolve("blockNumberIndexPath"),
      mapSize = nodeConf.storage.lmdbMapSizeBlockdagstore,
      latestMessagesLogMaxSizeFactor = 10
    )
    deployStorageConfig = LMDBDeployStorage.Config(
      storagePath = deployStoragePath,
      mapSize = nodeConf.storage.lmdbMapSizeDeploystore
    )
    casperConfig = RuntimeConf(casperStoragePath, storageSize)
    cliConfig    = RuntimeConf(rspacePath, 800L * 1024L * 1024L) // 800MB for cli

    rpConfAskEnv = effects.readerTApplicativeAsk[Task, NodeCallCtx, RPConf](rpConfAsk)
    rpConfStateEnv = effects.readerTMonadState[Task, NodeCallCtx, RPConf](
      rpConfState
    )
    peerNodeAskEnv = effects.readerTApplicativeAsk[Task, NodeCallCtx, PeerNode](
      peerNodeAsk
    )
    metricsEnv        = Metrics.readerTMetrics[Task, NodeCallCtx](metrics)
    transportEnv      = transport.mapK(taskToEnv)
    timeEnv           = time.mapK(taskToEnv)
    logEnv            = log.mapK(taskToEnv)
    eventLogEnv       = eventLog.mapK(taskToEnv)
    nodeDiscoveryEnv  = nodeDiscovery.mapK(taskToEnv)
    rpConnectionsEnv  = Cell.readerT[Task, NodeCallCtx, Connections](rpConnections)
    commUtilEnv       = commUtil.mapK(taskToEnv)
    blockRetrieverEnv = blockRetriever.mapK(taskToEnv)
    taskableEnv = new Taskable[TaskEnv] {
      override def toTask[A](fa: TaskEnv[A]): Task[A] = fa.run(NodeCallCtx.init)
    }
    localEnvironment = cats.mtl.instances.all.localReader[Task, NodeCallCtx]
    eventBus         <- RchainEvents.readerTInstance[Task, NodeCallCtx]
    result <- NodeRuntime.setupNodeProgramF[TaskEnv](
               rpConnectionsEnv,
               rpConfAskEnv,
               rpConfStateEnv,
               commUtilEnv,
               blockRetrieverEnv,
               nodeConf,
               dagConfig,
               blockstoreEnv,
               casperConfig,
               cliConfig,
               blockstorePath,
               lastFinalizedStoragePath,
               rspaceScheduler,
               scheduler,
               eventBus,
               deployStorageConfig
             )(
               metricsEnv,
               transportEnv,
               Sync[TaskEnv],
               Concurrent[TaskEnv],
               timeEnv,
               logEnv,
               eventLogEnv,
               ContextShift[TaskEnv],
               Parallel[TaskEnv],
               taskableEnv,
               localEnvironment
             )
    (
      blockStore,
      blockDagStorage,
      runtimeCleanup,
      packetHandler,
      apiServers,
      casperLoop,
      updateForkChoiceLoop,
      engineInit,
      casperLaunch,
      reportingCasper,
      webApi,
      adminWebApi
    ) = result

    // 4. launch casper
    _ <- casperLaunch.launch()

    // 5. run the node program.
    program = nodeProgram(
      apiServers,
      casperLoop,
      updateForkChoiceLoop,
      engineInit,
      runtimeCleanup,
      reportingCasper,
      webApi,
      adminWebApi
    )(
      logEnv,
      timeEnv,
      rpConfStateEnv,
      rpConfAsk,
      rpConfAskEnv,
      peerNodeAskEnv,
      metrics,
      metricsEnv,
      transportEnv,
      kademliaStore,
      nodeDiscovery,
      nodeDiscoveryEnv,
      rpConnections,
      rpConnectionsEnv,
      blockStore,
      packetHandler,
      eventLogEnv,
      eventBus
    )
    _ <- handleUnrecoverableErrors(program)
  } yield ()

  private def rpConf(local: PeerNode, bootstrapNode: Option[PeerNode]) =
    RPConf(
      local,
      nodeConf.protocolClient.networkId,
      bootstrapNode,
      nodeConf.protocolClient.networkTimeout,
      nodeConf.protocolClient.batchMaxConnections,
      ClearConnectionsConf(nodeConf.peersDiscovery.heartbeatBatchSize)
    )

  // TODO this should use existing algebra
  private def mkDirs(path: Path): Task[Unit] =
    Sync[Task].delay(Files.createDirectories(path))

  private def nodeProgram(
      apiServers: APIServers,
      casperLoop: CasperLoop[TaskEnv],
      updateForkChoiceLoop: CasperLoop[TaskEnv],
      engineInit: EngineInit[TaskEnv],
      runtimeCleanup: Cleanup[TaskEnv],
      reportingCasper: ReportingCasper[TaskEnv],
      webApi: WebApi[TaskEnv],
      adminWebApi: AdminWebApi[TaskEnv]
  )(
      implicit
      logEnv: Log[TaskEnv],
      timeEnv: Time[TaskEnv],
      rpConfState: RPConfState[TaskEnv],
      rpConfAsk: RPConfAsk[Task],
      rpConfAskEnv: RPConfAsk[TaskEnv],
      peerNodeAsk: PeerNodeAsk[TaskEnv],
      metrics: Metrics[Task],
      metricsEnv: Metrics[TaskEnv],
      transport: TransportLayer[TaskEnv],
      kademliaStore: KademliaStore[Task],
      nodeDiscoveryTask: NodeDiscovery[Task],
      nodeDiscovery: NodeDiscovery[TaskEnv],
      rpConnections: ConnectionsCell[Task],
      rpConnectionsEnv: ConnectionsCell[TaskEnv],
      blockStore: BlockStore[TaskEnv],
      packetHandler: PacketHandler[TaskEnv],
      eventLog: EventLog[TaskEnv],
      consumer: EventConsumer[Task]
  ): TaskEnv[Unit] = {

    val info: TaskEnv[Unit] =
      if (nodeConf.standalone) Log[TaskEnv].info(s"Starting stand-alone node.")
      else
        Log[TaskEnv].info(
          s"Starting node that will bootstrap from ${nodeConf.protocolClient.bootstrap}"
        )

    val dynamicIpCheck: TaskEnv[Unit] =
      if (nodeConf.protocolServer.dynamicIp)
        for {
          local <- peerNodeAsk.ask
          newLocal <- WhoAmI
                       .checkLocalPeerNode[TaskEnv](
                         nodeConf.protocolServer.port,
                         nodeConf.peersDiscovery.port,
                         local
                       )
          _ <- newLocal.fold(Task.unit.toReaderT) { pn =>
                Connect
                  .resetConnections[TaskEnv]
                  .flatMap(kp(rpConfState.modify(_.copy(local = pn))))
              }
        } yield ()
      else Task.unit.toReaderT

    val nodeDiscoveryLoop: TaskEnv[Unit] =
      for {
        _ <- NodeDiscovery[TaskEnv].discover
        _ <- Connect.findAndConnect[TaskEnv](Connect.connect[TaskEnv])
        _ <- timeEnv.sleep(20.seconds)
      } yield ()

    val clearConnectionsLoop: TaskEnv[Unit] =
      for {
        _ <- dynamicIpCheck
        _ <- Connect.clearConnections[TaskEnv]
        _ <- timeEnv.sleep(10.minutes)
      } yield ()

    def waitForFirstConnection: TaskEnv[Unit] =
      for {
        _ <- timeEnv.sleep(10.second)
        _ <- ConnectionsCell[TaskEnv].read
              .map(_.isEmpty)
              .ifM(waitForFirstConnection, ().pure[TaskEnv])
      } yield ()

    for {
      _     <- info
      local <- peerNodeAsk.ask
      host  = local.endpoint.host
      servers <- acquireServers(apiServers, reportingCasper, webApi, adminWebApi)(
                  kademliaStore,
                  nodeDiscoveryTask,
                  rpConnections,
                  Concurrent[Task],
                  metrics,
                  rpConfAsk,
                  consumer
                ).toReaderT
      _ <- addShutdownHook(servers, runtimeCleanup, blockStore)
      _ <- servers.externalApiServer.start.toReaderT

      _ <- Log[TaskEnv].info(
            s"External API server started at ${nodeConf.apiServer.host}:${servers.externalApiServer.port}"
          )
      _ <- servers.internalApiServer.start.toReaderT

      _ <- Log[TaskEnv].info(
            s"Internal API server started at ${nodeConf.apiServer.host}:${servers.internalApiServer.port}"
          )
      _ <- servers.kademliaRPCServer.start.toReaderT

      // HTTP server is started immediately on `acquireServers`
      _ <- Log[TaskEnv].info(
            s"HTTP API server started at ${nodeConf.apiServer.host}:${nodeConf.apiServer.portHttp}"
          )

      _ <- Log[TaskEnv].info(
            s"Admin HTTP API server started at ${nodeConf.apiServer.host}:${nodeConf.apiServer.portAdminHttp}"
          )

      _ <- Log[TaskEnv].info(
            s"Kademlia RPC server started at $host:${servers.kademliaRPCServer.port}"
          )
      _ <- servers.transportServer
            .start(
              pm => HandleMessages.handle[TaskEnv](pm).run(NodeCallCtx.init),
              blob =>
                packetHandler
                  .handlePacket(blob.sender, blob.packet)
                  .run(NodeCallCtx.init)
            )
            .toReaderT
      address = local.toAddress
      _       <- Log[TaskEnv].info(s"Listening for traffic on $address.")
      _       <- EventLog[TaskEnv].publish(Event.NodeStarted(address))
      _ <- Task
            .defer(nodeDiscoveryLoop.forever.run(NodeCallCtx.init))
            .executeOn(loopScheduler)
            .start
            .toReaderT
      _ <- Task
            .defer(clearConnectionsLoop.forever.run(NodeCallCtx.init))
            .executeOn(loopScheduler)
            .start
            .toReaderT
      _ <- if (nodeConf.standalone) ().pure[TaskEnv]
          else Log[TaskEnv].info(s"Waiting for first connection.") >> waitForFirstConnection
      _ <- Concurrent[TaskEnv].start(engineInit)
      _ <- Task
            .defer(casperLoop.forever.run(NodeCallCtx.init))
            .executeOn(loopScheduler)
            .start
            .toReaderT
      _ <- Task
            .defer(updateForkChoiceLoop.forever.run(NodeCallCtx.init))
            .executeOn(loopScheduler)
            .toReaderT
    } yield ()
  }

  def addShutdownHook(
      servers: Servers,
      runtimeCleanup: Cleanup[TaskEnv],
      blockStore: BlockStore[TaskEnv]
  )(implicit log: Log[TaskEnv]): TaskEnv[Unit] =
    Task
      .delay(sys.addShutdownHook(clearResources(servers, runtimeCleanup, blockStore)))
      .as(())
      .toReaderT

  def clearResources(
      servers: Servers,
      runtimeCleanup: Cleanup[TaskEnv],
      blockStore: BlockStore[TaskEnv]
  )(implicit log: Log[TaskEnv]): Unit =
    (for {
      _ <- Log[TaskEnv].info("Shutting down API servers...")
      _ <- servers.externalApiServer.stop.toReaderT
      _ <- servers.internalApiServer.stop.toReaderT
      _ <- Log[TaskEnv].info("Shutting down Kademlia RPC server...")
      _ <- servers.kademliaRPCServer.stop.toReaderT
      _ <- Log[TaskEnv].info("Shutting down transport layer...")
      _ <- servers.transportServer.stop().toReaderT
      _ <- Log[TaskEnv].info("Shutting down HTTP server....")
      _ <- Task.delay(Kamon.stopAllReporters()).toReaderT
      _ <- servers.httpServer.cancel.attempt.toReaderT
      _ <- runtimeCleanup.close()
      _ <- Log[TaskEnv].info("Bringing BlockStore down ...")
      _ <- blockStore.close()
      _ <- Log[TaskEnv].info("Goodbye.")
    } yield ()).run(NodeCallCtx.init).unsafeRunSync(scheduler)

  private def exit0: Task[Unit] = Task.delay(System.exit(0))

  /**
    * Handles unrecoverable errors in program. Those are errors that should not happen in properly
    * configured enviornment and they mean immediate termination of the program
    */
  private def handleUnrecoverableErrors(prog: TaskEnv[Unit]): TaskEnv[Unit] =
    prog.mapF(_.onErrorHandleWith { th =>
      log.error("Caught unhandable error. Exiting. Stacktrace below.") >> Task.delay {
        th.printStackTrace()
      }
    } >> exit0.as(Right(())))

  case class Servers(
      kademliaRPCServer: Server[Task],
      transportServer: TransportServer,
      externalApiServer: Server[Task],
      internalApiServer: Server[Task],
      httpServer: Fiber[Task, Unit],
      adminHttpServer: Fiber[Task, Unit]
  )

  def acquireServers(
      apiServers: APIServers,
      reportingCasper: ReportingCasper[TaskEnv],
      webApi: WebApi[TaskEnv],
      adminWebApi: AdminWebApi[TaskEnv]
  )(
      implicit
      kademliaStore: KademliaStore[Task],
      nodeDiscovery: NodeDiscovery[Task],
      connectionsCell: ConnectionsCell[Task],
      concurrent: Concurrent[Task],
      metrics: Metrics[Task],
      rPConfAsk: RPConfAsk[Task],
      consumer: EventConsumer[Task]
  ): Task[Servers] = {
    implicit val s: Scheduler = scheduler
    for {
      kademliaRPCServer <- discovery
                            .acquireKademliaRPCServer(
                              nodeConf.protocolServer.networkId,
                              nodeConf.peersDiscovery.port,
                              KademliaHandleRPC.handlePing[Task],
                              KademliaHandleRPC.handleLookup[Task]
                            )(grpcScheduler)

      transportServer <- Task
                          .delay(
                            GrpcTransportServer.acquireServer(
                              //conf.protocolServer
                              //conf.tls
                              //conf.storage
                              nodeConf.protocolServer.networkId,
                              nodeConf.protocolServer.port,
                              nodeConf.tls.certificatePath,
                              nodeConf.tls.keyPath,
                              nodeConf.protocolServer.grpcMaxRecvMessageSize.toInt,
                              nodeConf.protocolServer.grpcMaxRecvStreamMessageSize,
                              nodeConf.storage.dataDir.resolve("tmp").resolve("comm"),
                              nodeConf.protocolServer.maxMessageConsumers
                            )(grpcScheduler, rPConfAsk, log, metrics)
                          )

      externalApiServer <- acquireExternalServer[Task](
                            //conf.apiServer
                            nodeConf.apiServer.host,
                            nodeConf.apiServer.portGrpcExternal,
                            grpcScheduler,
                            apiServers.deploy,
                            nodeConf.apiServer.grpcMaxRecvMessageSize.toInt,
                            nodeConf.apiServer.keepAliveTime,
                            nodeConf.apiServer.keepAliveTimeout,
                            nodeConf.apiServer.permitKeepAliveTime,
                            nodeConf.apiServer.maxConnectionIdle,
                            nodeConf.apiServer.maxConnectionAge,
                            nodeConf.apiServer.maxConnectionAgeGrace
                          )
      internalApiServer <- acquireInternalServer(
                            nodeConf.apiServer.host,
                            nodeConf.apiServer.portGrpcInternal,
                            grpcScheduler,
                            apiServers.repl,
                            apiServers.deploy,
                            apiServers.propose,
                            nodeConf.apiServer.grpcMaxRecvMessageSize.toInt,
                            nodeConf.apiServer.keepAliveTime,
                            nodeConf.apiServer.keepAliveTimeout,
                            nodeConf.apiServer.permitKeepAliveTime,
                            nodeConf.apiServer.maxConnectionIdle,
                            nodeConf.apiServer.maxConnectionAge,
                            nodeConf.apiServer.maxConnectionAgeGrace
                          )

      prometheusReporter = new NewPrometheusReporter()
      httpServerFiber = aquireHttpServer(
        nodeConf.apiServer.enableReporting,
        nodeConf.apiServer.host,
        nodeConf.apiServer.portHttp,
        prometheusReporter,
        reportingCasper,
        webApi,
        nodeConf.apiServer.maxConnectionIdle
      )(nodeDiscovery, connectionsCell, concurrent, rPConfAsk, consumer, s, log)
      httpFiber <- httpServerFiber.start
      adminHttpServerFiber = aquireAdminHttpServer(
        nodeConf.apiServer.host,
        nodeConf.apiServer.portAdminHttp,
        adminWebApi,
        nodeConf.apiServer.maxConnectionIdle
      )(concurrent, consumer, s)
      adminHttpFiber <- adminHttpServerFiber.start
      _ <- Task.delay {
            Kamon.reconfigure(kamonConf.withFallback(Kamon.config()))
            if (nodeConf.metrics.influxdb) Kamon.addReporter(new BatchInfluxDBReporter())
            if (nodeConf.metrics.influxdbUdp) Kamon.addReporter(new UdpInfluxDBReporter())
            if (nodeConf.metrics.prometheus) Kamon.addReporter(prometheusReporter)
            if (nodeConf.metrics.zipkin) Kamon.addReporter(new ZipkinReporter())
            if (nodeConf.metrics.sigar) SystemMetrics.startCollecting()
          }
    } yield Servers(
      kademliaRPCServer,
      transportServer,
      externalApiServer,
      internalApiServer,
      httpFiber,
      adminHttpFiber
    )
  }
}

final case class NodeCallCtx(trace: TraceId) {
  def next: NodeCallCtx = this.copy(trace = Trace.next)
}
object NodeCallCtx {
  def init: NodeCallCtx = NodeCallCtx(Trace.next)
}

object NodeRuntime {
  type TaskEnv[A]             = ReaderT[Task, NodeCallCtx, A]
  type LocalEnvironment[F[_]] = ApplicativeLocal[F, NodeCallCtx]

  val taskToEnv: Task ~> TaskEnv = λ[Task ~> TaskEnv](ReaderT.liftF(_))
  val envToTask: TaskEnv ~> Task = λ[TaskEnv ~> Task](_.run(NodeCallCtx.init))

  type CasperLoop[F[_]] = F[Unit]
  type EngineInit[F[_]] = F[Unit]

  final case class RuntimeConf(
      storage: Path,
      size: Long
  )

  def apply(
      nodeConf: NodeConf,
      kamonConf: Config
  )(implicit scheduler: Scheduler, log: Log[Task], eventLog: EventLog[Task]): Task[NodeRuntime] =
    for {
      id      <- NodeEnvironment.create(nodeConf)
      runtime <- Task.delay(new NodeRuntime(nodeConf, kamonConf, id, scheduler))
    } yield runtime

  trait Cleanup[F[_]] {
    def close(): F[Unit]
  }

  def cleanup[F[_]: Sync: Log](
      runtime: Runtime[F],
      casperRuntime: Runtime[F],
      deployStorageCleanup: F[Unit],
      casperStoreManager: KeyValueStoreManager[F]
  ): Cleanup[F] =
    new Cleanup[F] {
      override def close(): F[Unit] =
        for {
          _ <- Log[F].info("Shutting down interpreter runtime ...")
          _ <- runtime.close()
          _ <- Log[F].info("Shutting down Casper runtime ...")
          _ <- casperRuntime.close()
          _ <- Log[F].info("Shutting down Casper store manager ...")
          _ <- casperStoreManager.shutdown
          _ <- Log[F].info("Shutting down deploy storage ...")
          _ <- deployStorageCleanup
        } yield ()
    }

  def setupNodeProgramF[F[_]: Metrics: TransportLayer: Sync: Concurrent: Time: Log: EventLog: ContextShift: Parallel: Taskable: LocalEnvironment](
      rpConnections: ConnectionsCell[F],
      rpConfAsk: ApplicativeAsk[F, RPConf],
      rpConfState: MonadState[F, RPConf],
      commUtil: CommUtil[F],
      blockRetriever: BlockRetriever[F],
      conf: NodeConf,
      dagConfig: BlockDagFileStorage.Config,
      blockstoreEnv: Env[ByteBuffer],
      casperConf: RuntimeConf,
      cliConf: RuntimeConf,
      blockstorePath: Path,
      lastFinalizedPath: Path,
      rspaceScheduler: Scheduler,
      scheduler: Scheduler,
      eventPublisher: EventPublisher[F],
      deployStorageConfig: LMDBDeployStorage.Config
  ): F[
    (
        BlockStore[F],
        BlockDagStorage[F],
        Cleanup[F],
        PacketHandler[F],
        APIServers,
        CasperLoop[F],
        CasperLoop[F],
        EngineInit[F],
        CasperLaunch[F],
        ReportingCasper[F],
        WebApi[F],
        AdminWebApi[F]
    )
  ] =
    for {
      lab <- LastApprovedBlock.of[F]
      blockStore <- FileLMDBIndexBlockStore
                     .create[F](blockstoreEnv, blockstorePath)(
                       Concurrent[F],
                       Sync[F],
                       Log[F],
                       Metrics[F]
                     )
                     .map(_.right.get) // TODO handle errors
      span = if (conf.metrics.zipkin)
        diagnostics.effects
          .span(conf.protocolServer.networkId, conf.protocolServer.host.getOrElse("-"))
      else Span.noop[F]
      // Key-value store manager / manages LMDB databases
      casperStoreManager <- RNodeKeyValueStoreManager(conf.storage.dataDir)
      blockDagStorage <- {
        implicit val kvm = casperStoreManager
        for {
          // Check if migration from DAG file storage to LMDB should be executed
          blockMetadataDb   <- casperStoreManager.store("block-metadata")
          dagStorageIsEmpty = blockMetadataDb.iterate(_.isEmpty)
          oldStorageExists  = Sync[F].delay(Files.exists(dagConfig.blockMetadataLogPath))
          shouldMigrate     <- dagStorageIsEmpty &&^ oldStorageExists
          // TODO: remove `dagConfig`, it's not used anymore (after migration)
          _ <- BlockDagKeyValueStorage.importFromFileStorage(dagConfig).whenA(shouldMigrate)
          // Create DAG store
          dagStorage <- BlockDagKeyValueStorage.create[F]
        } yield dagStorage
      }
      casperBufferStorage <- {
        implicit val kvm = casperStoreManager
        CasperBufferKeyValueStorage.create[F]
      }
      lastFinalizedStorage                  <- LastFinalizedFileStorage.make[F](lastFinalizedPath)
      deployStorageAllocation               <- LMDBDeployStorage.make[F](deployStorageConfig).allocated
      (deployStorage, deployStorageCleanup) = deployStorageAllocation
      oracle = {
        implicit val sp = span
        SafetyOracle.cliqueOracle[F]
      }
      lastFinalizedBlockCalculator = LastFinalizedBlockCalculator[F](
        conf.casper.faultToleranceThreshold
      )(
        Sync[F],
        Log[F],
        Concurrent[F],
        blockStore,
        blockDagStorage,
        oracle,
        deployStorage
      )
      synchronyConstraintChecker = SynchronyConstraintChecker[F](
        conf.casper.synchronyConstraintThreshold
      )(Sync[F], blockStore, Log[F])
      lastFinalizedHeightConstraintChecker = LastFinalizedHeightConstraintChecker[F](
        conf.casper.heightConstraintThreshold
      )(Sync[F], lastFinalizedStorage, blockStore, Log[F])
      estimator = Estimator[F](conf.casper.maxNumberOfParents, conf.casper.maxParentDepth)(
        Sync[F],
        Log[F],
        Metrics[F],
        span
      )
      evalRuntime <- {
        implicit val s  = rspaceScheduler
        implicit val sp = span
        Runtime.setupRSpace[F](cliConf.storage, cliConf.size) >>= {
          case (space, replay, _) => Runtime.createWithEmptyCost[F]((space, replay), Seq.empty)
        }
      }
      _ <- Runtime.bootstrapRegistry[F](evalRuntime)
      casperInitialized <- {
        implicit val s  = rspaceScheduler
        implicit val sp = span
        implicit val bs = blockStore
        implicit val bd = blockDagStorage
        for {
          sarAndHR            <- Runtime.setupRSpace[F](casperConf.storage, casperConf.size)
          (space, replay, hr) = sarAndHR
          runtime             <- Runtime.createWithEmptyCost[F]((space, replay), Seq.empty)
          reporter <- if (conf.apiServer.enableReporting) {
                       import coop.rchain.rholang.interpreter.storage._
                       implicit val kvm = casperStoreManager
                       for {
                         reportingCache <- ReportMemStore
                                            .store[
                                              F,
                                              Par,
                                              BindPattern,
                                              ListParWithRandom,
                                              TaggedContinuation
                                            ]
                       } yield ReportingCasper.rhoReporter(hr, reportingCache)
                     } else
                       ReportingCasper.noop.pure[F]
        } yield (runtime, reporter, hr)
      }
      (casperRuntime, reportingCasper, historyRepo) = casperInitialized
      runtimeManager <- {
        implicit val sp = span
        RuntimeManager.fromRuntime[F](casperRuntime)
      }
      // RNodeStateManager
      stateManagers <- {
        for {
          exporter           <- historyRepo.exporter
          importer           <- historyRepo.importer
          rspaceStateManager = RSpaceStateManagerImpl(exporter, importer)
          blockStateManager  = BlockStateManagerImpl(blockStore, blockDagStorage)
          rnodeStateManager  = RNodeStateManagerImpl(rspaceStateManager, blockStateManager)
        } yield (rnodeStateManager, rspaceStateManager)
      }
      (rnodeStateManager, rspaceStateManager) = stateManagers
      // Engine dynamic reference
      engineCell   <- EngineCell.init[F]
      envVars      = EnvVars.envVars[F]
      raiseIOError = IOError.raiseIOErrorThroughSync[F]
      casperLaunch = {
        implicit val bs     = blockStore
        implicit val bd     = blockDagStorage
        implicit val lf     = lastFinalizedStorage
        implicit val ec     = engineCell
        implicit val ev     = envVars
        implicit val re     = raiseIOError
        implicit val br     = blockRetriever
        implicit val rm     = runtimeManager
        implicit val or     = oracle
        implicit val lc     = lastFinalizedBlockCalculator
        implicit val sp     = span
        implicit val lb     = lab
        implicit val rc     = rpConnections
        implicit val ra     = rpConfAsk
        implicit val eb     = eventPublisher
        implicit val sc     = synchronyConstraintChecker
        implicit val lfhscc = lastFinalizedHeightConstraintChecker
        implicit val cu     = commUtil
        implicit val es     = estimator
        implicit val ds     = deployStorage
        implicit val cbs    = casperBufferStorage
        implicit val rsm    = rspaceStateManager

        CasperLaunch.of[F](
          conf.casper,
          conf.protocolClient.trimState,
          conf.protocolServer.enableStateExporter
        )
      }
      packetHandler = {
        implicit val ec = engineCell
        CasperPacketHandler[F]
      }
      // Bypass fair dispatcher
      /*packetHandler <- {
        implicit val ec = engineCell
        implicit val rb = requestedBlocks
        implicit val sp = span
        CasperPacketHandler.fairDispatcher[F](
          conf.roundRobinDispatcher.maxPeerQueueSize,
          conf.roundRobinDispatcher.giveUpAfterSkipped,
          conf.roundRobinDispatcher.dropPeerAfterRetries
        )
      }*/
      blockApiLock <- Semaphore[F](1)
      apiServers = NodeRuntime
        .acquireAPIServers[F](
          evalRuntime,
          blockApiLock,
          scheduler,
          conf.apiServer.maxBlocksLimit,
          conf.devMode
        )(
          blockStore,
          oracle,
          Concurrent[F],
          Metrics[F],
          span,
          engineCell,
          Log[F],
          Taskable[F],
          synchronyConstraintChecker,
          lastFinalizedHeightConstraintChecker,
          reportingCasper
        )
      casperLoop = {
        implicit val br = blockRetriever
        for {
          engine <- engineCell.read
          // Fetch dependencies from CasperBuffer
          _ <- engine.withCasper(_.fetchDependencies, Applicative[F].unit)
          // Maintain RequestedBlocks for Casper
          _ <- BlockRetriever[F].requestAll(conf.casper.requestedBlocksTimeout)
          _ <- Time[F].sleep(conf.casper.casperLoopInterval)
        } yield ()
      }
      // Broadcast fork choice tips request if current fork choice is more then `forkChoiceStaleThreshold` minutes old.
      // For why - look at updateForkChoiceTipsIfStuck method description.
      updateForkChoiceLoop = {
        implicit val cu = commUtil
        implicit val ec = engineCell
        implicit val bs = blockStore
        for {
          _ <- Time[F].sleep(conf.casper.forkChoiceCheckIfStaleInterval)
          _ <- Running.updateForkChoiceTipsIfStuck(conf.casper.forkChoiceStaleThreshold)
        } yield ()
      }
      engineInit = engineCell.read >>= (_.init)
      runtimeCleanup = NodeRuntime.cleanup(
        evalRuntime,
        casperRuntime,
        deployStorageCleanup,
        casperStoreManager
      )
      webApi = {
        implicit val ec = engineCell
        implicit val sp = span
        implicit val or = oracle
        implicit val bs = blockStore
<<<<<<< HEAD
        new WebApiImpl(conf.apiServer.maxBlocksLimit, rnodeStateManager)
=======
        new WebApiImpl[F](conf.apiServer.maxBlocksLimit, conf.devMode)
>>>>>>> cf6f2da2
      }
      adminWebApi = {
        implicit val ec     = engineCell
        implicit val sp     = span
        implicit val sc     = synchronyConstraintChecker
        implicit val lfhscc = lastFinalizedHeightConstraintChecker
        new AdminWebApiImpl[F](blockApiLock, rnodeStateManager)
      }
    } yield (
      blockStore,
      blockDagStorage,
      runtimeCleanup,
      packetHandler,
      apiServers,
      casperLoop,
      updateForkChoiceLoop,
      engineInit,
      casperLaunch,
      reportingCasper,
      webApi,
      adminWebApi
    )

  final case class APIServers(
      repl: ReplGrpcMonix.Repl,
      propose: ProposeServiceV1GrpcMonix.ProposeService,
      deploy: DeployServiceV1GrpcMonix.DeployService
  )

  def acquireAPIServers[F[_]](
      runtime: Runtime[F],
      blockApiLock: Semaphore[F],
      scheduler: Scheduler,
      apiMaxBlocksLimit: Int,
      devMode: Boolean
  )(
      implicit
      blockStore: BlockStore[F],
      oracle: SafetyOracle[F],
      concurrent: Concurrent[F],
      metrics: Metrics[F],
      span: Span[F],
      engineCell: EngineCell[F],
      logF: Log[F],
      taskable: Taskable[F],
      synchronyConstraintChecker: SynchronyConstraintChecker[F],
      lastFinalizedHeightConstraintChecker: LastFinalizedHeightConstraintChecker[F],
      reportingCasper: ReportingCasper[F]
  ): APIServers = {
    implicit val s: Scheduler = scheduler
    val repl                  = ReplGrpcService.instance(runtime, s)
    val deploy =
      DeployGrpcServiceV1.instance(blockApiLock, apiMaxBlocksLimit, reportingCasper, devMode)
    val propose = ProposeGrpcServiceV1.instance(blockApiLock)
    APIServers(repl, propose, deploy)
  }
}<|MERGE_RESOLUTION|>--- conflicted
+++ resolved
@@ -971,11 +971,7 @@
         implicit val sp = span
         implicit val or = oracle
         implicit val bs = blockStore
-<<<<<<< HEAD
-        new WebApiImpl(conf.apiServer.maxBlocksLimit, rnodeStateManager)
-=======
-        new WebApiImpl[F](conf.apiServer.maxBlocksLimit, conf.devMode)
->>>>>>> cf6f2da2
+        new WebApiImpl[F](conf.apiServer.maxBlocksLimit, conf.devMode, rnodeStateManager)
       }
       adminWebApi = {
         implicit val ec     = engineCell
