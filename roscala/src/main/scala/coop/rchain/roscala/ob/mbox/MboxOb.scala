package coop.rchain.roscala.ob.mbox

import com.typesafe.scalalogging.Logger
import coop.rchain.roscala.Vm.State
import coop.rchain.roscala.ob.{Ctxt, Ob}

class MboxOb extends Ob {
  var mbox: Ob = MboxOb.LockedMbox

  def receive(ctxt: Ctxt, state: State): Ob = {
    ctxt.rcvr = this
    mbox.receiveMsg(this, ctxt, state)
  }

<<<<<<< HEAD
  def schedule(ctxt: Ctxt, state: State): Unit =
    state.strandPool.append((ctxt, state.globalEnv))
=======
  def schedule(ctxt: Ctxt, state: State, globalEnv: GlobalEnv): Unit = {
    MboxOb.logger.debug(s"Schedule $ctxt from $this")
    state.strandPool.prepend(ctxt)
  }
>>>>>>> 8925d217
}

object MboxOb {
  val logger = Logger("Mailbox")

  val EmptyMbox: Ob = new EmptyMbox

  val LockedMbox: Ob = new LockedMbox
}<|MERGE_RESOLUTION|>--- conflicted
+++ resolved
@@ -12,15 +12,10 @@
     mbox.receiveMsg(this, ctxt, state)
   }
 
-<<<<<<< HEAD
-  def schedule(ctxt: Ctxt, state: State): Unit =
-    state.strandPool.append((ctxt, state.globalEnv))
-=======
-  def schedule(ctxt: Ctxt, state: State, globalEnv: GlobalEnv): Unit = {
+  def schedule(ctxt: Ctxt, state: State): Unit = {
     MboxOb.logger.debug(s"Schedule $ctxt from $this")
-    state.strandPool.prepend(ctxt)
+    state.strandPool.append((ctxt, state.globalEnv)) //TODO prepend?
   }
->>>>>>> 8925d217
 }
 
 object MboxOb {
