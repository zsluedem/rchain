--- conflicted
+++ resolved
@@ -42,11 +42,9 @@
   def handleVirtualMachineError(state: VMState): VMState =
     state.ctxt.vmError(state)._2
 
-<<<<<<< HEAD
-  def handlePrimResult(primResult: Result, save: Ob => State[VMState, Unit]): State[VMState, Unit] =
-=======
+
   def handlePrimResult(primResult: Result, save: Ob => VMTransition[Unit]): VMTransition[Unit] =
->>>>>>> 146b35f7
+
     primResult match {
       case Right(ob) => save(ob)
 
@@ -244,18 +242,11 @@
       val op = opCodes(pc)
       loggerOpcode.info("PC: " + pc + " Opcode: " + op)
 
-<<<<<<< HEAD
-      currentState = currentState
-        .update(_ >> 'pc >> 'relative)(_ + 1)
-        .update(_ >> 'bytecodes)(_.updated(op, currentState.bytecodes.getOrElse(op, 0.toLong) + 1))
-=======
       val tmpState = for {
         _ <- modify(
           _.update(_ >> 'pc >> 'relative)(_ + 1)
             .update(_ >> 'bytecodes)(
               _.updated(op, currentState.bytecodes.getOrElse(op, 0.toLong) + 1)))
->>>>>>> 146b35f7
-
         _ <- executeDispatch(op)
         _ <- runFlags
       } yield ()
@@ -800,34 +791,6 @@
 
   }
 
-<<<<<<< HEAD
-  def execute(op: OpXferGlobalToArg, state: VMState): VMState =
-    state.update(_ >> 'ctxt >> 'argvec >> 'elem)(
-      _.updated(op.arg, state.globalEnv.entry(op.global)))
-
-  def execute(op: OpXferGlobalToReg, state: VMState): VMState =
-    setCtxtReg(op.reg, state.globalEnv.entry(op.global))(state)
-
-  def execute(op: OpXferArgToArg, state: VMState): VMState =
-    state.update(_ >> 'ctxt >> 'argvec >> 'elem)(_.updated(op.dest, state.ctxt.argvec.elem(op.src)))
-
-  def execute(op: OpXferRsltToArg, state: VMState): VMState =
-    state.update(_ >> 'ctxt >> 'argvec >> 'elem)(_.updated(op.arg, state.ctxt.rslt))
-
-  def execute(op: OpXferArgToRslt, state: VMState): VMState =
-    state.set(_ >> 'ctxt >> 'rslt)(state.ctxt.argvec.elem(op.arg))
-
-  def execute(op: OpXferRsltToReg, state: VMState): VMState =
-    setCtxtReg(op.reg, state.ctxt.rslt)(state)
-
-  def execute(op: OpXferRegToRslt, state: VMState): VMState = {
-    val (obOpt, newState) = getCtxtReg(op.reg)(state)
-    obOpt.map(ob => newState.set(_ >> 'ctxt >> 'rslt)(ob)).getOrElse(newState)
-  }
-
-  def execute(op: OpXferRsltToDest, state: VMState): VMState = {
-    val location = state.code.lit(op.lit).asInstanceOf[Location]
-=======
   def execute(op: OpXferGlobalToArg): VMTransition[Unit] =
     modify(
       state =>
@@ -861,7 +824,6 @@
         case None     => pure
       }
     } yield ()
->>>>>>> 146b35f7
 
   def execute(op: OpXferRsltToDest): VMTransition[Unit] =
     for {
