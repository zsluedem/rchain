--- conflicted
+++ resolved
@@ -3,7 +3,6 @@
 import cats.effect.Sync
 import java.nio.file.{Files, Path}
 
-import cats.effect.concurrent.Ref
 import coop.rchain.rspace.{
   Blake2b256Hash,
   DeleteContinuations,
@@ -24,17 +23,12 @@
 import scodec.Codec
 import monix.execution.Scheduler.Implicits.global
 import cats.implicits._
-import coop.rchain.rspace.channelStore.instances.ChannelStoreImpl.ChannelStoreImpl
+import coop.rchain.rspace.channelStore.instances.ChannelStoreImpl
 import coop.rchain.rspace.internal.{Datum, WaitingContinuation}
 import coop.rchain.rspace.state.instances.{RSpaceExporterStore, RSpaceImporterStore}
-import org.lmdbjava.EnvFlags
 import coop.rchain.shared.PathOps._
-<<<<<<< HEAD
+import coop.rchain.store.InMemoryStoreManager
 import coop.rchain.shared.{Log, Serialize}
-=======
-import coop.rchain.shared.Serialize
-import coop.rchain.store.{InMemoryKeyValueStore, InMemoryStoreManager, KeyValueStoreManager}
->>>>>>> a4ab50f1
 
 import scala.concurrent.duration._
 
@@ -49,20 +43,6 @@
   override def repo: Task[HistoryRepository[Task, String, Pattern, String, StringsCaptor]] = {
     implicit val log: Log[Task] = new Log.NOPLog[Task]
     for {
-<<<<<<< HEAD
-      historyLmdbStore <- StoreInstances.lmdbStore[Task](lmdbConfig)
-      historyStore     = HistoryStoreInstances.historyStore(historyLmdbStore)
-      coldLmdbStore    <- StoreInstances.lmdbStore[Task](lmdbConfig)
-      coldStore        = ColdStoreInstances.coldStore(coldLmdbStore)
-      rootsLmdbStore   <- StoreInstances.lmdbStore[Task](lmdbConfig)
-      rootsStore       = RootsStoreInstances.rootsStore(rootsLmdbStore)
-      rootRepository   = new RootRepository[Task](rootsStore)
-      emptyHistory     = HistoryInstances.merging(History.emptyRootHash, historyStore)
-      exporter         = RSpaceExporterStore[Task](historyLmdbStore, coldLmdbStore, rootsLmdbStore)
-      importer         = RSpaceImporterStore[Task](historyLmdbStore, coldLmdbStore, rootsLmdbStore)
-      channelLMDBStore <- StoreInstances.lmdbStore[Task](lmdbConfig)
-      channelStore     = new ChannelStoreImpl(channelLMDBStore, stringSerialize, codecString)
-=======
       historyLmdbKVStore <- kvm.store("history")
       historyStore       = HistoryStoreInstances.historyStore(historyLmdbKVStore)
       coldLmdbKVStore    <- kvm.store("cold")
@@ -70,10 +50,11 @@
       rootsLmdbKVStore   <- kvm.store("roots")
       rootsStore         = RootsStoreInstances.rootsStore(rootsLmdbKVStore)
       rootRepository     = new RootRepository[Task](rootsStore)
+      channelKVStore     <- kvm.store("channels")
+      channelStore       = ChannelStoreImpl(channelKVStore, stringSerialize, codecString)
       emptyHistory       = HistoryInstances.merging(History.emptyRootHash, historyStore)
       exporter           = RSpaceExporterStore[Task](historyLmdbKVStore, coldLmdbKVStore, rootsLmdbKVStore)
       importer           = RSpaceImporterStore[Task](historyLmdbKVStore, coldLmdbKVStore, rootsLmdbKVStore)
->>>>>>> a4ab50f1
       repository: HistoryRepository[Task, String, Pattern, String, StringsCaptor] = HistoryRepositoryImpl
         .apply[Task, String, Pattern, String, StringsCaptor](
           emptyHistory,
@@ -99,14 +80,15 @@
     val emptyHistory =
       HistoryInstances.merging[Task](History.emptyRootHash, inMemHistoryStore)
     implicit val log: Log[Task] = new Log.NOPLog[Task]
-    for {
-      channelStore <- Sync[Task].pure {
-                       new ChannelStoreImpl[Task, String](
-                         inMemStore,
-                         stringSerialize,
-                         codecString
-                       )
-                     }
+    val kvm                     = InMemoryStoreManager[Task]
+    for {
+      channelKVStore <- kvm.store("channels")
+      channelStore = ChannelStoreImpl[Task, String](
+        channelKVStore,
+        stringSerialize,
+        codecString
+      )
+
       r = HistoryRepositoryImpl.apply[Task, String, Pattern, String, StringsCaptor](
         emptyHistory,
         rootRepository,
