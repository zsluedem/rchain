--- conflicted
+++ resolved
@@ -28,15 +28,9 @@
 
 class InMemoryStoreTestsBase extends StorageTestsBase[String, Pattern, String, StringsCaptor] {
 
-<<<<<<< HEAD
-  override def withTestStore(f: T => Unit): Unit = {
-    val testStore = InMemoryStore.create[String, Pattern, String, StringsCaptor]()
-    testStore.clear()
-=======
   override def withTestStore[R](f: T => R): R = {
     val testStore = InMemoryStore.create[String, Pattern, String, StringsCaptor]
     testStore.clear(())
->>>>>>> 23239d07
     try {
       f(testStore)
     } finally {
