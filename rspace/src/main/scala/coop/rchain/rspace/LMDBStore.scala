package coop.rchain.rspace

import java.nio.ByteBuffer
import java.nio.file.Path

import coop.rchain.rspace.history.{Branch, ITrieStore}
import coop.rchain.rspace.internal._
import coop.rchain.rspace.util.canonicalize
import coop.rchain.shared.AttemptOps._
import coop.rchain.shared.ByteVectorOps._
import coop.rchain.shared.PathOps._
import coop.rchain.shared.Resources.withResource
import coop.rchain.shared.SeqOps._
import org.lmdbjava.DbiFlags.MDB_CREATE
import org.lmdbjava._
import scodec.Codec
import scodec.bits._

import scala.collection.JavaConverters._
import scala.collection.immutable.Seq

/**
  * The main store class.
  *
  * To create an instance, use [[LMDBStore.create]].
  */
class LMDBStore[C, P, A, K] private (
    env: Env[ByteBuffer],
    databasePath: Path,
    _dbGNATs: Dbi[ByteBuffer],
    _dbJoins: Dbi[ByteBuffer],
    val trieStore: ITrieStore[Txn[ByteBuffer], Blake2b256Hash, GNAT[C, P, A, K]],
    val trieBranch: Branch
)(implicit
  codecC: Codec[C],
  codecP: Codec[P],
  codecA: Codec[A],
  codecK: Codec[K])
    extends IStore[C, P, A, K] {

  // Good luck trying to get this to resolve as an implicit
  val joinCodec: Codec[Seq[Seq[C]]] = codecSeq(codecSeq(codecC))

  private[rspace] type Transaction     = Txn[ByteBuffer]
  private[rspace] type TrieTransaction = Transaction

  def withTrieTxn[R](txn: Transaction)(f: TrieTransaction => R): R = f(txn)

  val eventsCounter: StoreEventsCounter = new StoreEventsCounter()

  private[rspace] def createTxnRead(): Transaction = env.txnRead

  private[rspace] def createTxnWrite(): Transaction = env.txnWrite

  private[rspace] def withTxn[R](txn: Transaction)(f: Transaction => R): R =
    try {
      val ret: R = f(txn)
      txn.commit()
      ret
    } catch {
      case ex: Throwable =>
        txn.abort()
        throw ex
    } finally {
      txn.close()
    }

  /* Basic operations */
  private[this] def fetchGNAT(txn: Transaction,
                              channelsHash: Blake2b256Hash): Option[GNAT[C, P, A, K]] = {
    val channelsHashBuff = channelsHash.bytes.toDirectByteBuffer
    Option(_dbGNATs.get(txn, channelsHashBuff)).map { bytes =>
      Codec[GNAT[C, P, A, K]].decode(BitVector(bytes)).map(_.value).get
    }
  }

<<<<<<< HEAD
  private[this] def installGNAT(txn: T,
                                channelsHash: Blake2b256Hash,
                                gnat: GNAT[C, P, A, K]): Unit = {
    val channelsHashBuff = channelsHash.bytes.toDirectByteBuffer
    val gnatBuff         = Codec[GNAT[C, P, A, K]].encode(gnat).map(_.bytes.toDirectByteBuffer).get
    if (!_dbGNATs.put(txn, channelsHashBuff, gnatBuff))
=======
  private[this] def insertGNAT(txn: Transaction,
                               channelsHash: Blake2b256Hash,
                               gnat: GNAT[C, P, A, K]): Unit = {
    val channelsHashBuff = channelsHash.bytes.toDirectByteBuffer
    val gnatBuff         = Codec[GNAT[C, P, A, K]].encode(gnat).map(_.bytes.toDirectByteBuffer).get
    if (_dbGNATs.put(txn, channelsHashBuff, gnatBuff)) {
      trieInsert(channelsHash, gnat)
    } else {
>>>>>>> e6e85264
      throw new Exception(s"could not persist: $gnat")
  }

  private[this] def insertGNAT(txn: T,
                               channelsHash: Blake2b256Hash,
                               gnat: GNAT[C, P, A, K]): Unit = {
    installGNAT(txn, channelsHash, gnat)
    val count   = _trieUpdateCount.getAndIncrement()
    val currLog = _trieUpdates.take()
    _trieUpdates.put(currLog :+ TrieUpdate(count, Insert, channelsHash, gnat))
  }

  private def deleteGNAT(txn: Txn[ByteBuffer],
                         channelsHash: Blake2b256Hash,
                         gnat: GNAT[C, P, A, K]): Unit = {
    val channelsHashBuff = channelsHash.bytes.toDirectByteBuffer
    if (_dbGNATs.delete(txn, channelsHashBuff)) {
      trieDelete(channelsHash, gnat)
    } else {
      throw new Exception(s"could not delete: $channelsHash")
    }
  }

  private[this] def fetchJoin(txn: Transaction,
                              joinedChannelHash: Blake2b256Hash): Option[Seq[Seq[C]]] = {
    val joinedChannelHashBuff = joinedChannelHash.bytes.toDirectByteBuffer
    Option(_dbJoins.get(txn, joinedChannelHashBuff))
      .map { bytes =>
        joinCodec.decode(BitVector(bytes)).map(_.value).get
      }
  }

  private[this] def insertJoin(txn: Transaction,
                               joinedChannelHash: Blake2b256Hash,
                               joins: Seq[Seq[C]]): Unit = {
    val channelsHashBuff   = joinedChannelHash.bytes.toDirectByteBuffer
    val joinedChannelsBuff = joinCodec.encode(joins).map(_.bytes.toDirectByteBuffer).get
    if (!_dbJoins.put(txn, channelsHashBuff, joinedChannelsBuff)) {
      throw new Exception(s"could not persist: $joins")
    }
  }

  private[rspace] def hashChannels(channels: Seq[C]): Blake2b256Hash =
    StableHashProvider.hash(channels)

  /* Channels */

  private[rspace] def getChannels(txn: Transaction, channelsHash: Blake2b256Hash): Seq[C] =
    fetchGNAT(txn, channelsHash).map(_.channels).getOrElse(Seq.empty)

  /* Data */

  private[rspace] def putDatum(txn: Transaction, channels: Seq[C], datum: Datum[A]): Unit = {
    val channelsHash = hashChannels(channels)
    fetchGNAT(txn, channelsHash) match {
      case Some(gnat @ GNAT(_, currData, _)) =>
        insertGNAT(txn, channelsHash, gnat.copy(data = datum +: currData))
      case None =>
        insertGNAT(txn, channelsHash, GNAT(channels, Seq(datum), Seq.empty))
    }
  }

  private[rspace] def getData(txn: Transaction, channels: Seq[C]): Seq[Datum[A]] = {
    val channelsHash = hashChannels(channels)
    fetchGNAT(txn, channelsHash).map(_.data).getOrElse(Seq.empty)
  }

  private[rspace] def removeDatum(txn: Transaction, channels: Seq[C], index: Int): Unit = {
    val channelsHash = hashChannels(channels)
    fetchGNAT(txn, channelsHash) match {
      case Some(gnat @ GNAT(_, currData, Seq())) =>
        val newData = dropIndex(currData, index)
        if (newData.nonEmpty)
          insertGNAT(txn, channelsHash, gnat.copy(data = newData))
        else
          deleteGNAT(txn, channelsHash, gnat)
      case Some(gnat @ GNAT(_, currData, _)) =>
        val newData = dropIndex(currData, index)
        insertGNAT(txn, channelsHash, gnat.copy(data = newData))
      case None =>
        throw new Exception("Attempted to remove a datum from a value that doesn't exist")
    }
  }

  private[rspace] def removeDatum(txn: Transaction, channel: C, index: Int): Unit =
    removeDatum(txn, Seq(channel), index)

  /* Continuations */

<<<<<<< HEAD
  private[rspace] def installWaitingContinuation(txn: T,
                                                 channels: Seq[C],
                                                 continuation: WaitingContinuation[P, K]): Unit = {
    val channelsHash = hashChannels(channels)
    fetchGNAT(txn, channelsHash) match {
      case Some(gnat @ GNAT(_, _, currContinuations)) =>
        installGNAT(txn, channelsHash, gnat.copy(wks = continuation +: currContinuations))
      case None =>
        installGNAT(txn, channelsHash, GNAT(channels, Seq.empty, Seq(continuation)))
    }
  }

  private[rspace] def putWaitingContinuation(txn: T,
=======
  private[rspace] def putWaitingContinuation(txn: Transaction,
>>>>>>> e6e85264
                                             channels: Seq[C],
                                             continuation: WaitingContinuation[P, K]): Unit = {
    val channelsHash = hashChannels(channels)
    fetchGNAT(txn, channelsHash) match {
      case Some(gnat @ GNAT(_, _, currContinuations)) =>
        insertGNAT(txn, channelsHash, gnat.copy(wks = continuation +: currContinuations))
      case None =>
        insertGNAT(txn, channelsHash, GNAT(channels, Seq.empty, Seq(continuation)))
    }
  }

  private[rspace] def getWaitingContinuation(txn: Transaction,
                                             channels: Seq[C]): Seq[WaitingContinuation[P, K]] = {
    val channelsHash = hashChannels(channels)
    fetchGNAT(txn, channelsHash).map(_.wks).getOrElse(Seq.empty)
  }

  private[rspace] def removeWaitingContinuation(txn: Transaction,
                                                channels: Seq[C],
                                                index: Int): Unit = {
    val channelsHash = hashChannels(channels)
    fetchGNAT(txn, channelsHash) match {
      case Some(gnat @ GNAT(_, Seq(), currContinuations)) =>
        val newContinuations = dropIndex(currContinuations, index)
        if (newContinuations.nonEmpty)
          insertGNAT(txn, channelsHash, gnat.copy(wks = newContinuations))
        else
          deleteGNAT(txn, channelsHash, gnat)
      case Some(gnat @ GNAT(_, _, currContinuations)) =>
        val newContinuations = dropIndex(currContinuations, index)
        insertGNAT(txn, channelsHash, gnat.copy(wks = newContinuations))
      case None =>
        throw new Exception("Attempted to remove a continuation from a value that doesn't exist")
    }
  }

  private[rspace] def removeAll(txn: Txn[ByteBuffer], channels: Seq[C]): Unit = {
    val channelsHash = hashChannels(channels)
    fetchGNAT(txn, channelsHash).foreach { gnat =>
      insertGNAT(txn, channelsHash, gnat.copy(data = Seq.empty, wks = Seq.empty))
    }
    for (c <- channels) removeJoin(txn, c, channels)
  }

  /* Joins */

  private[rspace] def getJoin(txn: Txn[ByteBuffer], channel: C): Seq[Seq[C]] = {
    val joinedChannelHash = hashChannels(Seq(channel))
    fetchJoin(txn, joinedChannelHash).getOrElse(Seq.empty)
  }

  private[rspace] def addJoin(txn: Transaction, channel: C, channels: Seq[C]): Unit = {
    val joinedChannelHash = hashChannels(Seq(channel))
    fetchJoin(txn, joinedChannelHash) match {
      case Some(joins) if !joins.contains(channels) =>
        insertJoin(txn, joinedChannelHash, channels +: joins)
      case None =>
        insertJoin(txn, joinedChannelHash, Seq(channels))
      case _ =>
        ()
    }
  }

  private[rspace] def removeJoin(txn: Transaction, channel: C, channels: Seq[C]): Unit = {
    val joinedChannelHash = hashChannels(Seq(channel))
    fetchJoin(txn, joinedChannelHash) match {
      case Some(joins) if joins.contains(channels) =>
        if (getWaitingContinuation(txn, channels).isEmpty) {
          val newJoins = removeFirst(joins)(_ == channels)
          if (newJoins.nonEmpty)
            insertJoin(txn, joinedChannelHash, removeFirst(joins)(_ == channels))
          else
            _dbJoins.delete(txn, joinedChannelHash.bytes.toDirectByteBuffer)
        }
      case None =>
        ()
    }
  }

  private[rspace] def joinMap: Map[Blake2b256Hash, Seq[Seq[C]]] =
    withTxn(createTxnRead()) { txn =>
      withResource(_dbJoins.iterate(txn)) { (it: CursorIterator[ByteBuffer]) =>
        it.asScala
          .foldLeft(Map.empty[Blake2b256Hash, Seq[Seq[C]]]) {
            (acc: Map[Blake2b256Hash, Seq[Seq[C]]], x: CursorIterator.KeyVal[ByteBuffer]) =>
              val hash     = Codec[Blake2b256Hash].decode(BitVector(x.key())).map(_.value).get
              val channels = joinCodec.decode(BitVector(x.`val`())).map(_.value).get
              acc.updated(hash, channels)
          }
      }
    }

  private[rspace] def clear(txn: Transaction): Unit = {
    _dbGNATs.drop(txn)
    _dbJoins.drop(txn)
    eventsCounter.reset()
  }

  def close(): Unit = {
    _dbGNATs.close()
    _dbJoins.close()
  }

  def getStoreCounters: StoreCounters =
    eventsCounter.createCounters(databasePath.folderSize, env.stat().entries)

  def isEmpty: Boolean =
    withTxn(createTxnRead()) { txn =>
      !_dbGNATs.iterate(txn).hasNext &&
      !_dbJoins.iterate(txn).hasNext
    }

  def getPatterns(txn: Transaction, channels: Seq[C]): Seq[Seq[P]] =
    getWaitingContinuation(txn, channels).map(_.patterns)

  def toMap: Map[Seq[C], Row[P, A, K]] =
    withTxn(createTxnRead()) { txn =>
      withResource(_dbGNATs.iterate(txn)) { (it: CursorIterator[ByteBuffer]) =>
        it.asScala.map { (x: CursorIterator.KeyVal[ByteBuffer]) =>
          val row  = x.`val`()
          val gnat = Codec[GNAT[C, P, A, K]].decode(BitVector(row)).map(_.value).get
          (gnat.channels, Row(gnat.data, gnat.wks))
        }.toMap
      }
    }

  protected def processTrieUpdate(update: TrieUpdate[C, P, A, K]): Unit =
    update match {
      case TrieUpdate(_, Insert, channelsHash, gnat) =>
        history.insert(trieStore, trieBranch, channelsHash, canonicalize(gnat))
      case TrieUpdate(_, Delete, channelsHash, gnat) =>
        history.delete(trieStore, trieBranch, channelsHash, canonicalize(gnat))
    }

  // TODO: Does using a cursor improve performance for bulk operations?
  private[rspace] def bulkInsert(txn: Txn[ByteBuffer],
                                 gnats: Seq[(Blake2b256Hash, GNAT[C, P, A, K])]): Unit =
    gnats.foreach {
      case (hash, gnat @ GNAT(channels, _, wks)) =>
        insertGNAT(txn, hash, gnat)
        for {
          wk      <- wks
          channel <- channels
        } {
          addJoin(txn, channel, channels)
        }
    }
}

object LMDBStore {

  def create[C, P, A, K](context: Context[C, P, A, K], branch: Branch = Branch.MASTER)(
      implicit
      sc: Serialize[C],
      sp: Serialize[P],
      sa: Serialize[A],
      sk: Serialize[K]): LMDBStore[C, P, A, K] = {
    implicit val codecC: Codec[C] = sc.toCodec
    implicit val codecP: Codec[P] = sp.toCodec
    implicit val codecA: Codec[A] = sa.toCodec
    implicit val codecK: Codec[K] = sk.toCodec

    val dbGnats: Dbi[ByteBuffer] = context.env.openDbi(s"${branch.name}-gnats", MDB_CREATE)
    val dbJoins: Dbi[ByteBuffer] = context.env.openDbi(s"${branch.name}-joins", MDB_CREATE)

    new LMDBStore[C, P, A, K](context.env,
                              context.path,
                              dbGnats,
                              dbJoins,
                              context.trieStore,
                              branch)
  }
}<|MERGE_RESOLUTION|>--- conflicted
+++ resolved
@@ -74,27 +74,16 @@
     }
   }
 
-<<<<<<< HEAD
-  private[this] def installGNAT(txn: T,
+  private[this] def installGNAT(txn: Transaction,
                                 channelsHash: Blake2b256Hash,
                                 gnat: GNAT[C, P, A, K]): Unit = {
     val channelsHashBuff = channelsHash.bytes.toDirectByteBuffer
     val gnatBuff         = Codec[GNAT[C, P, A, K]].encode(gnat).map(_.bytes.toDirectByteBuffer).get
     if (!_dbGNATs.put(txn, channelsHashBuff, gnatBuff))
-=======
+      throw new Exception(s"could not persist: $gnat")
+  }
+
   private[this] def insertGNAT(txn: Transaction,
-                               channelsHash: Blake2b256Hash,
-                               gnat: GNAT[C, P, A, K]): Unit = {
-    val channelsHashBuff = channelsHash.bytes.toDirectByteBuffer
-    val gnatBuff         = Codec[GNAT[C, P, A, K]].encode(gnat).map(_.bytes.toDirectByteBuffer).get
-    if (_dbGNATs.put(txn, channelsHashBuff, gnatBuff)) {
-      trieInsert(channelsHash, gnat)
-    } else {
->>>>>>> e6e85264
-      throw new Exception(s"could not persist: $gnat")
-  }
-
-  private[this] def insertGNAT(txn: T,
                                channelsHash: Blake2b256Hash,
                                gnat: GNAT[C, P, A, K]): Unit = {
     installGNAT(txn, channelsHash, gnat)
@@ -180,8 +169,7 @@
 
   /* Continuations */
 
-<<<<<<< HEAD
-  private[rspace] def installWaitingContinuation(txn: T,
+  private[rspace] def installWaitingContinuation(txn: Transaction,
                                                  channels: Seq[C],
                                                  continuation: WaitingContinuation[P, K]): Unit = {
     val channelsHash = hashChannels(channels)
@@ -193,10 +181,7 @@
     }
   }
 
-  private[rspace] def putWaitingContinuation(txn: T,
-=======
   private[rspace] def putWaitingContinuation(txn: Transaction,
->>>>>>> e6e85264
                                              channels: Seq[C],
                                              continuation: WaitingContinuation[P, K]): Unit = {
     val channelsHash = hashChannels(channels)
