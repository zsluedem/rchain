--- conflicted
+++ resolved
@@ -4,11 +4,7 @@
 import java.nio.file.Path
 import java.util.concurrent.atomic.AtomicLong
 
-<<<<<<< HEAD
-import coop.rchain.rspace.history.{initialize, Branch, LMDBTrieStore}
-=======
 import coop.rchain.rspace.history.{initialize, Branch, ITrieStore, LMDBTrieStore}
->>>>>>> 0001222c
 import coop.rchain.rspace.internal._
 import coop.rchain.rspace.util._
 import coop.rchain.shared.AttemptOps._
@@ -35,11 +31,7 @@
     _dbJoins: Dbi[ByteBuffer],
     _trieUpdateCount: AtomicLong,
     _trieUpdates: SyncVar[Seq[TrieUpdate[C, P, A, K]]],
-<<<<<<< HEAD
-    val trieStore: LMDBTrieStore[Blake2b256Hash, GNAT[C, P, A, K]],
-=======
     val trieStore: ITrieStore[Txn[ByteBuffer], Blake2b256Hash, GNAT[C, P, A, K]],
->>>>>>> 0001222c
     val trieBranch: Branch
 )(implicit
   codecC: Codec[C],
@@ -326,27 +318,6 @@
 }
 
 object LMDBStore {
-<<<<<<< HEAD
-  private[this] val dataTableName: String  = "GNATs"
-  private[this] val joinsTableName: String = "Joins"
-
-  /**
-    * Creates an instance of [[LMDBStore]]
-    *
-    * @param path    Path to the database files
-    * @param mapSize Maximum size of the database, in bytes
-    * @tparam C A type representing a channel
-    * @tparam P A type representing a pattern
-    * @tparam A A type representing a piece of data
-    * @tparam K A type representing a continuation
-    */
-  def create[C, P, A, K](path: Path, mapSize: Long, noTls: Boolean = true)(
-      implicit sc: Serialize[C],
-      sp: Serialize[P],
-      sa: Serialize[A],
-      sk: Serialize[K]): LMDBStore[C, P, A, K] = {
-=======
->>>>>>> 0001222c
 
   def create[C, P, A, K](context: Context[C, P, A, K], branch: Branch)(
       implicit
@@ -359,47 +330,13 @@
     implicit val codecA: Codec[A] = sa.toCodec
     implicit val codecK: Codec[K] = sk.toCodec
 
-<<<<<<< HEAD
-    val flags =
-      if (noTls)
-        List(EnvFlags.MDB_NOTLS)
-      else
-        List.empty[EnvFlags]
-
-    val env: Env[ByteBuffer] =
-      Env
-        .create()
-        .setMapSize(mapSize)
-        .setMaxDbs(8)
-        .setMaxReaders(126)
-        .open(path.toFile, flags: _*)
-
-    val dbGNATs: Dbi[ByteBuffer] = env.openDbi(dataTableName, MDB_CREATE)
-    val dbJoins: Dbi[ByteBuffer] = env.openDbi(joinsTableName, MDB_CREATE)
-=======
     val dbGnats: Dbi[ByteBuffer] = context.env.openDbi(s"${branch.name}-gnats", MDB_CREATE)
     val dbJoins: Dbi[ByteBuffer] = context.env.openDbi(s"${branch.name}-joins", MDB_CREATE)
->>>>>>> 0001222c
 
     val trieUpdateCount = new AtomicLong(0L)
     val trieUpdates     = new SyncVar[Seq[TrieUpdate[C, P, A, K]]]()
     trieUpdates.put(Seq.empty)
 
-<<<<<<< HEAD
-    val trieStore  = LMDBTrieStore.create[Blake2b256Hash, GNAT[C, P, A, K]](env)
-    val trieBranch = Branch.master
-
-    initialize(trieStore, trieBranch)
-
-    new LMDBStore[C, P, A, K](env,
-                              path,
-                              dbGNATs,
-                              dbJoins,
-                              trieUpdateCount,
-                              trieUpdates,
-                              trieStore,
-                              trieBranch)
-=======
     initialize(context.trieStore, branch)
 
     new LMDBStore[C, P, A, K](context.env,
@@ -427,6 +364,5 @@
     val env = Context.create[C, P, A, K](path, mapSize, flags)
 
     create(env, Branch.master)
->>>>>>> 0001222c
   }
 }