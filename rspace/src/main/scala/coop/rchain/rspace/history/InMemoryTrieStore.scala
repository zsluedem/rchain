--- conflicted
+++ resolved
@@ -112,10 +112,7 @@
   override private[rspace] def clear(txn: InMemTransaction[State[K, V]]): Unit =
     txn.writeState(_ => (State.empty, ()))
 
-<<<<<<< HEAD
   override def closeImp(): Unit = ()
-=======
-  def close(): Unit = ()
 
   override private[rspace] def getEmptyRoot(txn: InMemTransaction[State[K, V]]) =
     txn.readState(_._dbEmptyRoot.getOrElse(throw new LookupException("Empty root not found")))
@@ -123,7 +120,6 @@
   override private[rspace] def putEmptyRoot(txn: InMemTransaction[State[K, V]],
                                             hash: Blake2b256Hash): Unit =
     txn.writeState(state => (state.changeEmptyRoot(hash), ()))
->>>>>>> a1012d35
 }
 
 object InMemoryTrieStore {
