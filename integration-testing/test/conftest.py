import logging
import pytest

import random
import tools.random
import tempfile
from tools.rnode import create_bootstrap_node, create_peer_nodes
from tools.wait import wait_for, string_contains, node_logs, network_converged
from tools.util import log_box
from tools.profiling import log_prof_data
import tools.resources as resources
import os
import collections
import pprint
from contextlib import contextmanager

def pytest_addoption(parser):
    parser.addoption(
        "--peer-count", action="store", default="2", help="number of peers in the network (excluding bootstrap node)"
    )
    parser.addoption(
        "--start-timeout", action="store", default="0", help="timeout in seconds for starting a node. Defaults to 30 + peer_count * 10"
    )
    parser.addoption(
        "--converge-timeout", action="store", default="0", help="timeout in seconds for network converge. Defaults to 200 + peer_count * 10"
    )
    parser.addoption(
        "--receive-timeout", action="store", default="0", help="timeout in seconds for receiving a message. Defaults to 10 + peer_count * 10"
    )
    parser.addoption(
        "--rnode-timeout", action="store", default="10", help="timeout in seconds for executing an rnode call (Examples: propose, show-logs etc.). Defaults to 10s"
    )

class RChain:
    def __init__(self, network, bootstrap, peers):
        self.network = network
        self.bootstrap = bootstrap
        self.peers = peers
        self.nodes = [bootstrap] + peers

Config = collections.namedtuple( "Config",
                                 [
                                     "peer_count",
                                     "node_startup_timeout",
                                     "network_converge_timeout",
                                     "receive_timeout",
                                     "rnode_timeout"
                                 ])

def parse_config(request):
    peer_count = int(request.config.getoption("--peer-count"))
    start_timeout = int(request.config.getoption("--start-timeout"))
    converge_timeout = int(request.config.getoption("--converge-timeout"))
    receive_timeout = int(request.config.getoption("--receive-timeout"))
    rnode_timeout = int(request.config.getoption("--rnode-timeout"))

    def make_timeout(value, base, peer_factor=10): return value if value > 0 else base + peer_count * peer_factor

    config = Config( peer_count = peer_count,
                     node_startup_timeout = make_timeout(start_timeout, 30, 10),
                     network_converge_timeout = make_timeout(converge_timeout, 200, 10),
                     receive_timeout = make_timeout(receive_timeout, 10, 10),
                     rnode_timeout = rnode_timeout
                  )

    with log_box(logging.info):
        s = pprint.pformat(dict(config._asdict()), indent=4)
        logging.info(f"Running with test configuration: {s}")

    return config


@pytest.fixture(scope="session")
def config(request):
    yield parse_config(request)
    log_prof_data()

@pytest.fixture(scope="session")
def docker():
    import docker

    docker_client = docker.from_env()

    yield docker_client

    logging.info("Remove unused volumes")
    docker_client.volumes.prune()


@pytest.fixture(scope="package")
def docker_network(docker):
    network_name = f"rchain-{tools.random.random_string(5).lower()}"

    docker.networks.create(network_name, driver="bridge")

    yield network_name

    for network in docker.networks.list():
        if network_name == network.name:
            logging.info(f"removing {network.name}")
            network.remove()

KeyPair = collections.namedtuple("KeyPair", ["private_key", "public_key"])

@contextmanager
def create_bonds_file(validator_keys):
    (fd, bonds_file) = tempfile.mkstemp(prefix="rchain-bonds-file-", suffix = ".txt", dir="/tmp")
    logging.info(f"Using bonds file: `{bonds_file}`")

    with os.fdopen(fd, "w") as f:
        for pair in validator_keys:
            bond = random.randint(1, 100)
            f.write(f"{pair.public_key} {bond}\n")

    yield bonds_file

    os.unlink(bonds_file)
    logging.info(f"Bonds file `{bonds_file}` deleted")

@pytest.fixture(scope="session")
def validators_data(config):
    # Using pre-generated validator key pairs by rnode. We do this because warning below  with python generated keys
    # WARN  coop.rchain.casper.Validate$ - CASPER: Ignoring block 2cb8fcc56e... because block creator 3641880481... has 0 weight
    f=open(resources.file_path('pregenerated-validator-private-public-key-pairs.txt'))
    lines=f.readlines()
    random.shuffle(lines)
    validator_keys = [ KeyPair(*line.split())
                       for line in lines[0:config.peer_count+1]]

    logging.info(f"Using validator keys: {validator_keys}")

    with create_bonds_file(validator_keys) as bonds_file:
        yield (bonds_file, validator_keys[0], validator_keys[1:])



@pytest.fixture(scope="package")
<<<<<<< HEAD
def bootstrap(docker, docker_network, config):
    node = create_bootstrap_node(docker, docker_network, config.rnode_timeout)
=======
def bootstrap(docker, docker_network, validators_data):
    bonds_file, bootstrap_keys, _ = validators_data
    node = create_bootstrap_node(docker, docker_network, bonds_file, bootstrap_keys)
>>>>>>> e6ed91a0

    yield node

    node.cleanup()

@pytest.fixture(scope="package")
def started_bootstrap(config, bootstrap):
    wait_for( string_contains( node_logs(bootstrap),
                              "coop.rchain.node.NodeRuntime - Listening for traffic on rnode"),
              config.node_startup_timeout,
        "Bootstrap node didn't start correctly")
    yield bootstrap

@pytest.fixture(scope="package")
def rchain_network(config, docker, started_bootstrap, docker_network, validators_data):
    logging.debug(f"Docker network = {docker_network}")

<<<<<<< HEAD
    peers = create_peer_nodes(docker, config.peer_count, started_bootstrap, docker_network, config.rnode_timeout)
=======
    bonds_file, _, peer_keys = validators_data

    peers = create_peer_nodes(docker, started_bootstrap, docker_network, bonds_file, peer_keys)
>>>>>>> e6ed91a0

    yield RChain(network = docker_network, bootstrap = started_bootstrap, peers = peers)

    for peer in peers:
        peer.cleanup()

@pytest.fixture(scope="package")
def started_rchain_network(config, rchain_network):
    for peer in rchain_network.peers:
        wait_for( string_contains(node_logs(peer),
                                 "coop.rchain.node.NodeRuntime - Listening for traffic on rnode"),
                  config.node_startup_timeout,
                  f"Peer node {peer.name} didn't start correctly")

    yield rchain_network


@pytest.fixture(scope="package")
def converged_network(config, started_rchain_network):
    wait_for( network_converged( started_rchain_network.bootstrap, len(started_rchain_network.peers)),
                                 config.network_converge_timeout,
              "The network did NOT converge. Check container logs for issues. One or more containers might have failed to start or connect.")

    yield started_rchain_network<|MERGE_RESOLUTION|>--- conflicted
+++ resolved
@@ -135,14 +135,9 @@
 
 
 @pytest.fixture(scope="package")
-<<<<<<< HEAD
-def bootstrap(docker, docker_network, config):
-    node = create_bootstrap_node(docker, docker_network, config.rnode_timeout)
-=======
-def bootstrap(docker, docker_network, validators_data):
+def bootstrap(docker, docker_network, config, validators_data):
     bonds_file, bootstrap_keys, _ = validators_data
-    node = create_bootstrap_node(docker, docker_network, bonds_file, bootstrap_keys)
->>>>>>> e6ed91a0
+    node = create_bootstrap_node(docker, docker_network, bonds_file, bootstrap_keys, config.rnode_timeout)
 
     yield node
 
@@ -160,13 +155,8 @@
 def rchain_network(config, docker, started_bootstrap, docker_network, validators_data):
     logging.debug(f"Docker network = {docker_network}")
 
-<<<<<<< HEAD
-    peers = create_peer_nodes(docker, config.peer_count, started_bootstrap, docker_network, config.rnode_timeout)
-=======
     bonds_file, _, peer_keys = validators_data
-
-    peers = create_peer_nodes(docker, started_bootstrap, docker_network, bonds_file, peer_keys)
->>>>>>> e6ed91a0
+    peers = create_peer_nodes(docker, started_bootstrap, docker_network, bonds_file, peer_keys, config.rnode_timeout)
 
     yield RChain(network = docker_network, bootstrap = started_bootstrap, peers = peers)
 
