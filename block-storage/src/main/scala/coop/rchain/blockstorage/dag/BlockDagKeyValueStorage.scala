--- conflicted
+++ resolved
@@ -182,69 +182,6 @@
       val blockHashIsInvalid = !(block.blockHash.size == BlockHash.Length)
 
       for {
-<<<<<<< HEAD
-        alreadyStored <- blockMetadataIndex.contains(block.blockHash)
-        _ <- if (alreadyStored) {
-              Log[F].warn(s"Block ${Base16.encode(block.blockHash.toByteArray)} is already stored")
-            } else {
-              val blockMetadata = BlockMetadata.fromBlock(block, invalid)
-              assert(block.blockHash.size == BlockHash.Length)
-              for {
-                _ <- if (invalid) invalidBlocksIndex.put(blockMetadata.blockHash, blockMetadata)
-                    else ().pure[F]
-                //Block which contains newly bonded validators will not
-                //have those validators in its justification
-                newValidators = bonds(block)
-                  .map(_.validator)
-                  .toSet
-                  .diff(block.justifications.map(_.validator).toSet)
-                newValidatorsLatestMessages = newValidators.map(v => (v, block.blockHash))
-
-                currLatestMessageHash <- latestMessagesIndex.get(Seq(block.sender))
-                currLatestMessageMetadata <- blockMetadataIndex.get(
-                                              currLatestMessageHash.head.getOrElse(ByteString.EMPTY)
-                                            )
-                currLatestMessageSeqNum = if (currLatestMessageMetadata.isDefined)
-                  currLatestMessageMetadata.get.seqNum
-                else 0
-                newValidatorsWithSenderLatestMessages <- block.sender match {
-                                                          case ByteString.EMPTY =>
-                                                            // Ignore empty sender for special cases such as genesis block
-                                                            Log[F].warn(
-                                                              s"Block ${Base16.encode(block.blockHash.toByteArray)} sender is empty"
-                                                            ) >> newValidatorsLatestMessages.pure[F]
-                                                          case _ =>
-                                                            if (block.sender
-                                                                  .size() == Validator.Length) {
-                                                              if (block.seqNum >= currLatestMessageSeqNum)
-                                                                (newValidatorsLatestMessages + (
-                                                                  (
-                                                                    block.sender,
-                                                                    block.blockHash
-                                                                  )
-                                                                )).pure[F]
-                                                              else
-                                                                newValidatorsLatestMessages.pure[F]
-                                                            } else {
-                                                              Sync[F].raiseError[Set[
-                                                                (ByteString, ByteString)
-                                                              ]](
-                                                                BlockSenderIsMalformed(block)
-                                                              )
-                                                            }
-                                                        }
-                deployHashes = deployData(block).map(_.sig).toList
-                // Add deploys to deploy index storage
-                _ <- deployIndex.put(deployHashes.map(_ -> block.blockHash))
-                // Add/update validators latest messages
-                _ <- latestMessagesIndex.put(newValidatorsWithSenderLatestMessages.toList)
-                // Add block metadata
-                _ <- blockMetadataIndex.add(blockMetadata)
-              } yield ()
-            }
-        dag <- representation
-      } yield dag
-=======
         // Basic validation of input hash values
         _ <- BlockSenderIsMalformed(block).raiseError[F, Unit].whenA(senderHasInvalidFormat)
         // TODO: should we have special error type for block hash error also?
@@ -285,7 +222,6 @@
 
     lock.withPermit(
       blockMetadataIndex.contains(block.blockHash).ifM(logAlreadyStored, doInsert) >> representation
->>>>>>> 7d0c1e18
     )
   }
 
