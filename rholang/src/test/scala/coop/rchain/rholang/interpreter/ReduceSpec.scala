package coop.rchain.rholang.interpreter

import java.nio.file.Files

import cats.Id
import cats.effect.Sync
import com.google.protobuf.ByteString
import coop.rchain.crypto.codec.Base16
import coop.rchain.crypto.hash.Blake2b512Random
import coop.rchain.models.Connective.ConnectiveInstance._
import coop.rchain.models.Expr.ExprInstance._
import coop.rchain.models.TaggedContinuation.TaggedCont.ParBody
import coop.rchain.models.Var.VarInstance._
import coop.rchain.models._
import coop.rchain.models.rholang.implicits._
import coop.rchain.rholang.interpreter.Runtime.{RhoContext, RhoISpace}
import coop.rchain.rholang.interpreter.accounting.Cost
import coop.rchain.rholang.interpreter.errors._
import coop.rchain.rholang.interpreter.storage.implicits._
import coop.rchain.rspace._
import coop.rchain.rspace.history.Branch
import coop.rchain.rspace.internal.{Datum, Row, WaitingContinuation}
import monix.eval.Task
import monix.execution.Scheduler.Implicits.global
import org.scalatest.{FlatSpec, Matchers}
import coop.rchain.shared.PathOps._
import scala.collection.immutable.BitSet
import scala.collection.mutable.HashMap
import scala.concurrent.Await
import scala.concurrent.duration._

final case class TestFixture(space: RhoISpace, reducer: ChargingReducer[Task])

trait PersistentStoreTester {
  def withTestSpace[R](errorLog: ErrorLog)(f: TestFixture => R): R = {
    implicit val syncF: Sync[Id] = coop.rchain.catscontrib.effect.implicits.syncId
    val dbDir                    = Files.createTempDirectory("rholang-interpreter-test-")
    val context: RhoContext      = Context.create(dbDir, mapSize = 1024L * 1024L * 1024L)
    val space = RSpace.create[
      Id,
      Par,
      BindPattern,
      OutOfPhlogistonsError.type,
<<<<<<< HEAD
      ListChannelWithRandom,
      ListChannelWithRandomAndPhlos,
=======
      ListParWithRandom,
      ListParWithRandom,
>>>>>>> c13d0b63
      TaggedContinuation
    ](context, Branch("test"))
    implicit val errLog = errorLog
    val reducer         = RholangOnlyDispatcher.create[Task, Task.Par](space)._2
    reducer.setAvailablePhlos(Cost(Integer.MAX_VALUE)).runSyncUnsafe(1.second)
    try {
      f(TestFixture(space, reducer))
    } finally {
      space.close()
      context.close()
      dbDir.recursivelyDelete()
    }
  }
}

class ReduceSpec extends FlatSpec with Matchers with PersistentStoreTester {
  implicit val rand: Blake2b512Random = Blake2b512Random(Array.empty[Byte])

  "evalExpr" should "handle simple addition" in {
    implicit val errorLog = new ErrorLog()
    val result = withTestSpace(errorLog) {
      case TestFixture(space, reducer) =>
        val addExpr      = EPlus(GInt(7), GInt(8))
        implicit val env = Env[Par]()
        val resultTask   = reducer.evalExpr(addExpr)
        Await.result(resultTask.runAsync, 3.seconds)
    }

    val expected = Seq(Expr(GInt(15)))
    result.exprs should be(expected)
    errorLog.readAndClearErrorVector should be(Vector.empty[InterpreterError])
  }

  "evalExpr" should "handle long addition" in {
    implicit val errorLog = new ErrorLog()
    val result = withTestSpace(errorLog) {
      case TestFixture(space, reducer) =>
        val addExpr      = EPlus(GInt(Int.MaxValue), GInt(Int.MaxValue))
        implicit val env = Env[Par]()
        val resultTask   = reducer.evalExpr(addExpr)
        Await.result(resultTask.runAsync, 3.seconds)
    }

    val expected = Seq(Expr(GInt(2 * Int.MaxValue.toLong)))
    result.exprs should be(expected)
    errorLog.readAndClearErrorVector should be(Vector.empty[InterpreterError])
  }

  "evalExpr" should "leave ground values alone" in {
    implicit val errorLog = new ErrorLog()
    val result = withTestSpace(errorLog) {
      case TestFixture(space, reducer) =>
        val groundExpr   = GInt(7)
        implicit val env = Env[Par]()
        val resultTask   = reducer.evalExpr(groundExpr)
        Await.result(resultTask.runAsync, 3.seconds)
    }

    val expected = Seq(Expr(GInt(7)))
    result.exprs should be(expected)
    errorLog.readAndClearErrorVector should be(Vector.empty[InterpreterError])
  }

  "evalExpr" should "handle equality between arbitary processes" in {
    implicit val errorLog = new ErrorLog()
    val result = withTestSpace(errorLog) {
      case TestFixture(space, reducer) =>
        val eqExpr       = EEq(GPrivateBuilder("private_name"), GPrivateBuilder("private_name"))
        implicit val env = Env[Par]()
        val resultTask   = reducer.evalExpr(eqExpr)
        Await.result(resultTask.runAsync, 3.seconds)
    }
    val expected = Seq(Expr(GBool(true)))
    result.exprs should be(expected)
    errorLog.readAndClearErrorVector should be(Vector.empty[InterpreterError])
  }

  "evalExpr" should "substitute before comparison." in {
    implicit val errorLog = new ErrorLog()
    val result = withTestSpace(errorLog) {
      case TestFixture(space, reducer) =>
        implicit val emptyEnv = Env.makeEnv(Par(), Par())
        val eqExpr            = EEq(EVar(BoundVar(0)), EVar(BoundVar(1)))
        val resultTask        = reducer.evalExpr(eqExpr)
        Await.result(resultTask.runAsync, 3.seconds)
    }
    val expected = Seq(Expr(GBool(true)))
    result.exprs should be(expected)
    errorLog.readAndClearErrorVector should be(Vector.empty[InterpreterError])
  }

  "eval of Bundle" should "evaluate contents of bundle" in {
    implicit val errorLog = new ErrorLog()
    val splitRand         = rand.splitByte(0)
    val result = withTestSpace(errorLog) {
      case TestFixture(space, reducer) =>
        val bundleSend =
          Bundle(Send(GString("channel"), List(GInt(7), GInt(8), GInt(9)), false, BitSet()))
        implicit val env = Env[Par]()
        val resultTask   = reducer.eval(bundleSend)(env, splitRand)
        val inspectTask = for {
          _ <- resultTask
        } yield space.store.toMap
        Await.result(inspectTask.runAsync, 3.seconds)
    }

    val channel: Par = GString("channel")

    result should be(
      HashMap(
        List(channel) ->
          Row(
            List(
              Datum.create(
                channel,
                ListParWithRandom(
                  Seq(GInt(7), GInt(8), GInt(9)),
                  splitRand
                ),
                false
              )
            ),
            List()
          )
      )
    )
    errorLog.readAndClearErrorVector should be(Vector.empty[InterpreterError])
  }

  it should "throw an error if names are used against their polarity" in {
    implicit val errorLog = new ErrorLog()

    /* for (n <- @bundle+ { y } ) { }  -> for (n <- y) { }
     */
    val y = GString("y")
    val receive = Receive(
      Seq(ReceiveBind(Seq(Par()), Bundle(y, readFlag = false, writeFlag = true))),
      Par()
    )

    val receiveResult = withTestSpace(errorLog) {
      case TestFixture(space, reducer) =>
        implicit val env = Env[Par]()
        val task         = reducer.eval(receive).map(_ => space.store.toMap)
        Await.result(task.runAsync, 3.seconds)
    }
    receiveResult should be(HashMap.empty)
    errorLog.readAndClearErrorVector should be(
      Vector(ReduceError("Trying to read from non-readable channel."))
    )

    /* @bundle- { x } !(7) -> x!(7)
     */
    val x = GString("channel")
    val send =
      Send(Bundle(x, writeFlag = false, readFlag = true), Seq(Expr(GInt(7))))

    val sendResult = withTestSpace(errorLog) {
      case TestFixture(space, reducer) =>
        implicit val env = Env[Par]()

        val task = reducer.eval(send).map(_ => space.store.toMap)
        Await.result(task.runAsync, 3.seconds)
    }
    sendResult should be(HashMap.empty)
    errorLog.readAndClearErrorVector should be(
      Vector(ReduceError("Trying to send on non-writeable channel."))
    )
  }

  "eval of Send" should "place something in the tuplespace." in {
    implicit val errorLog = new ErrorLog()

    val splitRand = rand.splitByte(0)
    val result = withTestSpace(errorLog) {
      case TestFixture(space, reducer) =>
        val send =
          Send(GString("channel"), List(GInt(7), GInt(8), GInt(9)), false, BitSet())
        implicit val env = Env[Par]()
        val resultTask   = reducer.eval(send)(env, splitRand)
        val inspectTask = for {
          _ <- resultTask
        } yield space.store.toMap
        Await.result(inspectTask.runAsync, 3.seconds)
    }

    val channel: Par = GString("channel")

    result should be(
      HashMap(
        List(channel) ->
          Row(
            List(
              Datum.create(
                channel,
                ListParWithRandom(
                  Seq(GInt(7), GInt(8), GInt(9)),
                  splitRand
                ),
                false
              )
            ),
            List()
          )
      )
    )
    errorLog.readAndClearErrorVector should be(Vector.empty[InterpreterError])
  }

  it should "verify that Bundle is writeable before sending on Bundle " in {
    implicit val errorLog = new ErrorLog()

    val splitRand = rand.splitByte(0)
    /* @bundle+ { x } !(7) -> x!(7)
     */
    val x = GString("channel")
    val send =
      Send(Bundle(x, writeFlag = true, readFlag = false), Seq(Expr(GInt(7))))

    val result = withTestSpace(errorLog) {
      case TestFixture(space, reducer) =>
        implicit val env = Env[Par]()
        val task         = reducer.eval(send)(env, splitRand).map(_ => space.store.toMap)
        Await.result(task.runAsync, 3.seconds)
    }

    val channel: Par = x

    result should be(
      HashMap(
        List(channel) -> Row(
          List(Datum.create(channel, ListParWithRandom(Seq(GInt(7)), splitRand), false)),
          List()
        )
      )
    )
    errorLog.readAndClearErrorVector should be(Vector.empty[InterpreterError])
  }

  "eval of single channel Receive" should "place something in the tuplespace." in {
    implicit val errorLog = new ErrorLog()

    val splitRand = rand.splitByte(0)
    val result = withTestSpace(errorLog) {
      case TestFixture(space, reducer) =>
        val receive =
          Receive(
            Seq(
              ReceiveBind(
                Seq(EVar(FreeVar(0)), EVar(FreeVar(1)), EVar(FreeVar(2))),
                GString("channel")
              )
            ),
            Par(),
            false,
            3,
            BitSet()
          )
        implicit val env = Env[Par]()
        val resultTask   = reducer.eval(receive)(env, splitRand)
        val inspectTask = for {
          _ <- resultTask
        } yield space.store.toMap
        Await.result(inspectTask.runAsync, 3.seconds)
    }

    val channels = List[Par](GString("channel"))

    result should be(
      HashMap(
        channels ->
          Row(
            List(),
            List(
              WaitingContinuation
                .create[Par, BindPattern, TaggedContinuation](
                  channels,
                  List(
                    BindPattern(
                      List(
                        EVar(FreeVar(0)),
                        EVar(FreeVar(1)),
                        EVar(FreeVar(2))
                      ),
                      None
                    )
                  ),
                  TaggedContinuation(ParBody(ParWithRandom(Par(), splitRand))),
                  false
                )
            )
          )
      )
    )
    errorLog.readAndClearErrorVector should be(Vector.empty[InterpreterError])
  }

  it should "verify that bundle is readable if receiving on Bundle" in {
    implicit val errorLog = new ErrorLog()

    val splitRand = rand.splitByte(1)
    /* for (@Nil <- @bundle- { y } ) { }  -> for (n <- y) { }
     */

    val y = GString("y")
    val receive = Receive(
      binds = Seq(
        ReceiveBind(
          patterns = Seq(Par()),
          source = Bundle(y, readFlag = true, writeFlag = false)
        )
      ),
      body = Par()
    )

    val result = withTestSpace(errorLog) {
      case TestFixture(space, reducer) =>
        implicit val env = Env[Par]()
        val task         = reducer.eval(receive)(env, splitRand).map(_ => space.store.toMap)
        Await.result(task.runAsync, 3.seconds)
    }

    val channels = List[Par](y)

    result should be(
      HashMap(
        channels ->
          Row(
            List(),
            List(
              WaitingContinuation.create[Par, BindPattern, TaggedContinuation](
                channels,
                List(BindPattern(List(Par()), None)),
                TaggedContinuation(ParBody(ParWithRandom(Par(), splitRand))),
                false
              )
            )
          )
      )
    )
    errorLog.readAndClearErrorVector should be(Vector.empty[InterpreterError])
  }

  "eval of Send | Receive" should "meet in the tuplespace and proceed." in {
    implicit val errorLog = new ErrorLog()

    val splitRand0 = rand.splitByte(0)
    val splitRand1 = rand.splitByte(1)
    val mergeRand  = Blake2b512Random.merge(Seq(splitRand1, splitRand0))
    val send =
      Send(GString("channel"), List(GInt(7), GInt(8), GInt(9)), false, BitSet())
    val receive = Receive(
      Seq(
        ReceiveBind(
          Seq(EVar(FreeVar(0)), EVar(FreeVar(1)), EVar(FreeVar(2))),
          GString("channel"),
          freeCount = 3
        )
      ),
      Send(GString("result"), List(GString("Success")), false, BitSet()),
      false,
      3,
      BitSet()
    )
    val sendFirstResult = withTestSpace(errorLog) {
      case TestFixture(space, reducer) =>
        implicit val env = Env[Par]()
        val inspectTaskSendFirst = for {
          _ <- reducer.eval(send)(env, splitRand0)
          _ <- reducer.eval(receive)(env, splitRand1)
        } yield space.store.toMap
        Await.result(inspectTaskSendFirst.runAsync, 3.seconds)
    }

    val channel: Par = GString("result")

    sendFirstResult should be(
      HashMap(
        List(channel) ->
          Row(
            List(
              Datum.create(
                channel,
                ListParWithRandom(Seq(GString("Success")), mergeRand),
                false
              )
            ),
            List()
          )
      )
    )
    errorLog.readAndClearErrorVector should be(Vector.empty[InterpreterError])

    val receiveFirstResult = withTestSpace(errorLog) {
      case TestFixture(space, reducer) =>
        implicit val env = Env[Par]()
        val inspectTaskReceiveFirst = for {
          _ <- reducer.eval(receive)(env, splitRand1)
          _ <- reducer.eval(send)(env, splitRand0)
        } yield space.store.toMap
        Await.result(inspectTaskReceiveFirst.runAsync, 3.seconds)
    }

    receiveFirstResult should be(
      HashMap(
        List(channel) ->
          Row(
            List(
              Datum.create(
                channel,
                ListParWithRandom(Seq(GString("Success")), mergeRand),
                false
              )
            ),
            List()
          )
      )
    )
    errorLog.readAndClearErrorVector should be(Vector.empty[InterpreterError])
  }

  "eval of Send | Receive" should "when whole list is bound to list remainder, meet in the tuplespace and proceed. (RHOL-422)" in {
    // for(@[...a] <- @"channel") { … } | @"channel"!([7,8,9])
    implicit val errorLog = new ErrorLog()

    val splitRand0 = rand.splitByte(0)
    val splitRand1 = rand.splitByte(1)
    val mergeRand  = Blake2b512Random.merge(Seq(splitRand1, splitRand0))
    // format: off
    val send =
      Send(GString("channel"), List(Par(exprs = Seq(Expr(EListBody(EList(Seq(GInt(7), GInt(8), GInt(9)))))))), false, BitSet())
    val receive = Receive(
      Seq(
        ReceiveBind(Seq(Par(exprs = Seq(EListBody(EList(connectiveUsed = true, remainder = Some(FreeVar(0))))))),
          GString("channel"),
          freeCount = 1)),
      Send(GString("result"), List(GString("Success")), false, BitSet()),
      false,
      1,
      BitSet()
    )
    // format: on
    val sendFirstResult = withTestSpace(errorLog) {
      case TestFixture(space, reducer) =>
        implicit val env = Env[Par]()
        val inspectTaskSendFirst = for {
          _ <- reducer.eval(send)(env, splitRand0)
          _ <- reducer.eval(receive)(env, splitRand1)
        } yield space.store.toMap
        Await.result(inspectTaskSendFirst.runAsync, 3.seconds)
    }

    val channel: Par = GString("result")

    sendFirstResult should be(
      HashMap(
        List(channel) ->
          Row(
            List(
              Datum.create(
                channel,
                ListParWithRandom(Seq(GString("Success")), mergeRand),
                false
              )
            ),
            List()
          )
      )
    )
    errorLog.readAndClearErrorVector should be(Vector.empty[InterpreterError])

    val receiveFirstResult = withTestSpace(errorLog) {
      case TestFixture(space, reducer) =>
        implicit val env = Env[Par]()
        val inspectTaskReceiveFirst = for {
          _ <- reducer.eval(receive)(env, splitRand1)
          _ <- reducer.eval(send)(env, splitRand0)
        } yield space.store.toMap
        Await.result(inspectTaskReceiveFirst.runAsync, 3.seconds)
    }

    receiveFirstResult should be(
      HashMap(
        List(channel) ->
          Row(
            List(
              Datum.create(
                channel,
                ListParWithRandom(Seq(GString("Success")), mergeRand),
                false
              )
            ),
            List()
          )
      )
    )
    errorLog.readAndClearErrorVector should be(Vector.empty[InterpreterError])
  }

  "eval of Send on (7 + 8) | Receive on 15" should "meet in the tuplespace and proceed." in {
    implicit val errorLog = new ErrorLog()

    val splitRand0 = rand.splitByte(0)
    val splitRand1 = rand.splitByte(1)
    val mergeRand  = Blake2b512Random.merge(Seq(splitRand1, splitRand0))
    val send =
      Send(EPlus(GInt(7), GInt(8)), List(GInt(7), GInt(8), GInt(9)), false, BitSet())
    val receive = Receive(
      Seq(
        ReceiveBind(
          Seq(EVar(FreeVar(0)), EVar(FreeVar(1)), EVar(FreeVar(2))),
          GInt(15),
          freeCount = 3
        )
      ),
      Send(GString("result"), List(GString("Success")), false, BitSet()),
      false,
      3,
      BitSet()
    )

    val sendFirstResult = withTestSpace(errorLog) {
      case TestFixture(space, reducer) =>
        implicit val env = Env[Par]()
        val inspectTaskSendFirst = for {
          _ <- reducer.eval(send)(env, splitRand0)
          _ <- reducer.eval(receive)(env, splitRand1)
        } yield space.store.toMap
        Await.result(inspectTaskSendFirst.runAsync, 3.seconds)
    }

    val channel: Par = GString("result")

    sendFirstResult should be(
      HashMap(
        List(channel) ->
          Row(
            List(
              Datum.create(
                channel,
                ListParWithRandom(Seq(GString("Success")), mergeRand),
                false
              )
            ),
            List()
          )
      )
    )
    errorLog.readAndClearErrorVector should be(Vector.empty[InterpreterError])

    val receiveFirstResult = withTestSpace(errorLog) {
      case TestFixture(space, reducer) =>
        implicit val env = Env[Par]()
        val inspectTaskReceiveFirst = for {
          _ <- reducer.eval(receive)(env, splitRand1)
          _ <- reducer.eval(send)(env, splitRand0)
        } yield space.store.toMap
        Await.result(inspectTaskReceiveFirst.runAsync, 3.seconds)
    }
    receiveFirstResult should be(
      HashMap(
        List(channel) ->
          Row(
            List(
              Datum.create(
                channel,
                ListParWithRandom(Seq(GString("Success")), mergeRand),
                false
              )
            ),
            List()
          )
      )
    )
    errorLog.readAndClearErrorVector should be(Vector.empty[InterpreterError])
  }

  "eval of Send of Receive | Receive" should "meet in the tuplespace and proceed." in {
    implicit val errorLog = new ErrorLog()

    val baseRand   = rand.splitByte(2)
    val splitRand0 = baseRand.splitByte(0)
    val splitRand1 = baseRand.splitByte(1)
    val mergeRand  = Blake2b512Random.merge(Seq(splitRand1, splitRand0))
    val simpleReceive = Receive(
      Seq(ReceiveBind(Seq(GInt(2)), GInt(2))),
      Par(),
      false,
      0,
      BitSet()
    )
    val send =
      Send(GInt(1), Seq[Par](simpleReceive), false, BitSet())
    val receive = Receive(
      Seq(ReceiveBind(Seq(EVar(FreeVar(0))), GInt(1), freeCount = 1)),
      EVar(BoundVar(0)),
      false,
      1,
      BitSet()
    )

    val sendFirstResult = withTestSpace(errorLog) {
      case TestFixture(space, reducer) =>
        implicit val env = Env[Par]()
        val inspectTaskSendFirst = for {
          _ <- reducer.eval(send)(env, splitRand0)
          _ <- reducer.eval(receive)(env, splitRand1)
        } yield space.store.toMap
        Await.result(inspectTaskSendFirst.runAsync, 3.seconds)
    }

    val channels = List[Par](GInt(2))

    // Because they are evaluated separately, nothing is split.
    sendFirstResult should be(
      HashMap(
        channels ->
          Row(
            List(),
            List(
              WaitingContinuation.create[Par, BindPattern, TaggedContinuation](
                channels,
                List(BindPattern(List(GInt(2)))),
                TaggedContinuation(ParBody(ParWithRandom(Par(), mergeRand))),
                false
              )
            )
          )
      )
    )
    errorLog.readAndClearErrorVector should be(Vector.empty[InterpreterError])

    val receiveFirstResult = withTestSpace(errorLog) {
      case TestFixture(space, reducer) =>
        implicit val env = Env[Par]()
        val inspectTaskReceiveFirst = for {
          _ <- reducer.eval(receive)(env, splitRand1)
          _ <- reducer.eval(send)(env, splitRand0)
        } yield space.store.toMap
        Await.result(inspectTaskReceiveFirst.runAsync, 3.seconds)
    }
    receiveFirstResult should be(
      HashMap(
        channels ->
          Row(
            List(),
            List(
              WaitingContinuation.create[Par, BindPattern, TaggedContinuation](
                channels,
                List(BindPattern(List(GInt(2)))),
                TaggedContinuation(ParBody(ParWithRandom(Par(), mergeRand))),
                false
              )
            )
          )
      )
    )
    errorLog.readAndClearErrorVector should be(Vector.empty[InterpreterError])

    val bothResult = withTestSpace(errorLog) {
      case TestFixture(space, reducer) =>
        implicit val env = Env[Par]()
        val inspectTaskReceiveFirst = for {
          _ <- reducer.eval(Par(receives = Seq(receive), sends = Seq(send)))(env, baseRand)
        } yield space.store.toMap
        Await.result(inspectTaskReceiveFirst.runAsync, 3.seconds)
    }
    bothResult should be(
      HashMap(
        channels ->
          Row(
            List(),
            List(
              WaitingContinuation.create[Par, BindPattern, TaggedContinuation](
                channels,
                List(BindPattern(List(GInt(2)))),
                TaggedContinuation(ParBody(ParWithRandom(Par(), mergeRand))),
                false
              )
            )
          )
      )
    )
    errorLog.readAndClearErrorVector should be(Vector.empty[InterpreterError])
  }

  "Simple match" should "capture and add to the environment." in {
    implicit val errorLog = new ErrorLog()

    val splitRand = rand.splitByte(0)
    val result = withTestSpace(errorLog) {
      case TestFixture(space, reducer) =>
        val pattern = Send(EVar(FreeVar(0)), List(GInt(7), EVar(FreeVar(1))), false, BitSet())
          .withConnectiveUsed(true)
        val sendTarget =
          Send(EVar(BoundVar(1)), List(GInt(7), EVar(BoundVar(0))), false, BitSet(0, 1))
        val matchTerm = Match(
          sendTarget,
          List(
            MatchCase(
              pattern,
              Send(
                GString("result"),
                List(EVar(BoundVar(1)), EVar(BoundVar(0))),
                false,
                BitSet(0, 1)
              ),
              freeCount = 2
            )
          ),
          BitSet()
        )
        implicit val env = Env.makeEnv[Par](GPrivateBuilder("one"), GPrivateBuilder("zero"))

        val matchTask = reducer.eval(matchTerm)(env, splitRand)
        val inspectTask = for {
          _ <- matchTask
        } yield space.store.toMap
        Await.result(inspectTask.runAsync, 3.seconds)
    }

    val channel: Par = GString("result")

    result should be(
      HashMap(
        List(channel) ->
          Row(
            List(
              Datum.create(
                channel,
                ListParWithRandom(
                  Seq(GPrivateBuilder("one"), GPrivateBuilder("zero")),
                  splitRand
                ),
                false
              )
            ),
            List()
          )
      )
    )
    errorLog.readAndClearErrorVector should be(Vector.empty[InterpreterError])
  }

  "eval of Send | Send | Receive join" should "meet in the tuplespace and proceed." in {
    implicit val errorLog = new ErrorLog()

    val splitRand0 = rand.splitByte(0)
    val splitRand1 = rand.splitByte(1)
    val splitRand2 = rand.splitByte(2)
    val mergeRand  = Blake2b512Random.merge(Seq(splitRand2, splitRand0, splitRand1))
    val send1 =
      Send(GString("channel1"), List(GInt(7), GInt(8), GInt(9)), false, BitSet())
    val send2 =
      Send(GString("channel2"), List(GInt(7), GInt(8), GInt(9)), false, BitSet())
    val receive = Receive(
      Seq(
        ReceiveBind(
          Seq(EVar(FreeVar(0)), EVar(FreeVar(1)), EVar(FreeVar(2))),
          GString("channel1"),
          freeCount = 3
        ),
        ReceiveBind(
          Seq(EVar(FreeVar(0)), EVar(FreeVar(1)), EVar(FreeVar(2))),
          GString("channel2"),
          freeCount = 3
        )
      ),
      Send(GString("result"), List(GString("Success")), false, BitSet()),
      false,
      3,
      BitSet()
    )
    val sendFirstResult = withTestSpace(errorLog) {
      case TestFixture(space, reducer) =>
        implicit val env = Env[Par]()
        val inspectTaskSendFirst = for {
          _ <- reducer.eval(send1)(env, splitRand0)
          _ <- reducer.eval(send2)(env, splitRand1)
          _ <- reducer.eval(receive)(env, splitRand2)
        } yield space.store.toMap
        Await.result(inspectTaskSendFirst.runAsync, 3.seconds)
    }

    val channel: Par = GString("result")

    sendFirstResult should be(
      HashMap(
        List(channel) ->
          Row(
            List(
              Datum.create(
                channel,
                ListParWithRandom(Seq(GString("Success")), mergeRand),
                false
              )
            ),
            List()
          )
      )
    )
    errorLog.readAndClearErrorVector should be(Vector.empty[InterpreterError])

    val receiveFirstResult = withTestSpace(errorLog) {
      case TestFixture(space, reducer) =>
        implicit val env = Env[Par]()
        val inspectTaskReceiveFirst = for {
          _ <- reducer.eval(receive)(env, splitRand2)
          _ <- reducer.eval(send1)(env, splitRand0)
          _ <- reducer.eval(send2)(env, splitRand1)
        } yield space.store.toMap
        Await.result(inspectTaskReceiveFirst.runAsync, 3.seconds)
    }
    receiveFirstResult should be(
      HashMap(
        List(channel) ->
          Row(
            List(
              Datum.create(
                channel,
                ListParWithRandom(Seq(GString("Success")), mergeRand),
                false
              )
            ),
            List()
          )
      )
    )
    errorLog.readAndClearErrorVector should be(Vector.empty[InterpreterError])

    val interleavedResult = withTestSpace(errorLog) {
      case TestFixture(space, reducer) =>
        implicit val env = Env[Par]()
        val inspectTaskInterleaved = for {
          _ <- reducer.eval(send1)(env, splitRand0)
          _ <- reducer.eval(receive)(env, splitRand2)
          _ <- reducer.eval(send2)(env, splitRand1)
        } yield space.store.toMap
        Await.result(inspectTaskInterleaved.runAsync, 3.seconds)
    }
    interleavedResult should be(
      HashMap(
        List(channel) ->
          Row(
            List(
              Datum.create(
                channel,
                ListParWithRandom(Seq(GString("Success")), mergeRand),
                false
              )
            ),
            List()
          )
      )
    )
    errorLog.readAndClearErrorVector should be(Vector.empty[InterpreterError])
  }

  "eval of Send with remainder receive" should "capture the remainder." in {
    implicit val errorLog = new ErrorLog()

    val splitRand0 = rand.splitByte(0)
    val splitRand1 = rand.splitByte(1)
    val mergeRand  = Blake2b512Random.merge(Seq(splitRand1, splitRand0))
    val send =
      Send(GString("channel"), List(GInt(7), GInt(8), GInt(9)), false, BitSet())
    val receive =
      Receive(
        Seq(ReceiveBind(Seq(), GString("channel"), Some(FreeVar(0)), freeCount = 1)),
        Send(GString("result"), Seq(EVar(BoundVar(0))))
      )

    val result = withTestSpace(errorLog) {
      case TestFixture(space, reducer) =>
        implicit val env = Env[Par]()
        val task = for {
          _ <- reducer.eval(receive)(env, splitRand1)
          _ <- reducer.eval(send)(env, splitRand0)
        } yield space.store.toMap
        Await.result(task.runAsync, 3.seconds)
    }

    val channel: Par = GString("result")

    // format: off
    result should be(
      HashMap(
        List(channel) ->
          Row(List(
                Datum.create(channel,
                             ListParWithRandom(Seq(EList(List(GInt(7), GInt(8), GInt(9)))), mergeRand),
                             false)),
              List())
      )
    )
    // format: on
    errorLog.readAndClearErrorVector should be(Vector.empty[InterpreterError])
  }

  "eval of nth method" should "pick out the nth item from a list" in {
    implicit val errorLog = new ErrorLog()

    val splitRand = rand.splitByte(0)
    val nthCall: Expr =
      EMethod("nth", EList(List(GInt(7), GInt(8), GInt(9), GInt(10))), List[Par](GInt(2)))
    val directResult: Par = withTestSpace(errorLog) {
      case TestFixture(space, reducer) =>
        implicit val env = Env[Par]()
        Await.result(reducer.evalExprToPar(nthCall).runAsync, 3.seconds)
    }
    val expectedResult: Par = GInt(9)
    directResult should be(expectedResult)

    val nthCallEvalToSend: Expr =
      EMethod(
        "nth",
        EList(
          List(
            GInt(7),
            Send(GString("result"), List(GString("Success")), false, BitSet()),
            GInt(9),
            GInt(10)
          )
        ),
        List[Par](GInt(1))
      )
    val indirectResult = withTestSpace(errorLog) {
      case TestFixture(space, reducer) =>
        implicit val env = Env[Par]()
        val nthTask      = reducer.eval(nthCallEvalToSend)(env, splitRand)
        val inspectTask = for {
          _ <- nthTask
        } yield space.store.toMap
        Await.result(inspectTask.runAsync, 3.seconds)
    }

    val channel: Par = GString("result")

    indirectResult should be(
      HashMap(
        List(channel) ->
          Row(
            List(
              Datum.create(
                channel,
                ListParWithRandom(Seq(GString("Success")), splitRand),
                false
              )
            ),
            List()
          )
      )
    )
    errorLog.readAndClearErrorVector should be(Vector.empty[InterpreterError])
  }

  "eval of New" should "use deterministic names and provide urn-based resources" in {
    implicit val errorLog = new ErrorLog()

    val splitRand   = rand.splitByte(42)
    val resultRand  = rand.splitByte(42)
    val chosenName  = resultRand.next
    val result0Rand = resultRand.splitByte(0)
    val result1Rand = resultRand.splitByte(1)
    val newProc: New =
      New(
        bindCount = 2,
        uri = List("rho:test:foo"),
        p = Par(
          sends = List(
            Send(GString("result0"), List(EVar(BoundVar(0))), locallyFree = BitSet(0)),
            Send(GString("result1"), List(EVar(BoundVar(1))), locallyFree = BitSet(1))
          ),
          locallyFree = BitSet(0, 1)
        )
      )

    val result = withTestSpace(errorLog) {
      case TestFixture(space, _) =>
        def byteName(b: Byte): Par = GPrivate(ByteString.copyFrom(Array[Byte](b)))
        val reducer = RholangOnlyDispatcher
          .create[Task, Task.Par](space, Map("rho:test:foo" -> byteName(42)))
          ._2
        reducer.setAvailablePhlos(Cost(Integer.MAX_VALUE)).runSyncUnsafe(1.second)
        implicit val env = Env[Par]()
        val nthTask      = reducer.eval(newProc)(env, splitRand)
        val inspectTask = for {
          _ <- nthTask
        } yield space.store.toMap
        Await.result(inspectTask.runAsync, 3.seconds)
    }

    val channel0: Par = GString("result0")
    val channel1: Par = GString("result1")
    // format: off
    result should be(
      HashMap(
        List(channel0) ->
          Row(
            List(
              Datum.create(
                channel0,
                ListParWithRandom(Seq(GPrivate(ByteString.copyFrom(Array[Byte](42)))), result0Rand),
                false)),
            List()),
        List(channel1) ->
          Row(
            List(
              Datum.create(
                channel1,
                ListParWithRandom(Seq(GPrivate(ByteString.copyFrom(chosenName))), result1Rand),
                false)),
            List())
      )
    )
  }
  // format: on
  "eval of nth method in send position" should "change what is sent" in {
    implicit val errorLog = new ErrorLog()

    val splitRand = rand.splitByte(0)
    val nthCallEvalToSend: Expr =
      EMethod(
        "nth",
        EList(
          List(
            GInt(7),
            Send(GString("result"), List(GString("Success")), false, BitSet()),
            GInt(9),
            GInt(10)
          )
        ),
        List[Par](GInt(1))
      )
    val send: Par =
      Send(GString("result"), List[Par](nthCallEvalToSend), false, BitSet())
    val result = withTestSpace(errorLog) {
      case TestFixture(space, reducer) =>
        implicit val env = Env[Par]()
        val nthTask      = reducer.eval(send)(env, splitRand)
        val inspectTask = for {
          _ <- nthTask
        } yield space.store.toMap
        Await.result(inspectTask.runAsync, 3.seconds)
    }

    val channel: Par = GString("result")

    // format: off
    result should be(
      HashMap(
        List(channel) ->
          Row(
            List(
              Datum.create(
                channel,
                ListParWithRandom(Seq(
                  Send(GString("result"), List(GString("Success")), false, BitSet())), splitRand),
                false)),
            List())
      )
    )
    // format: on
    errorLog.readAndClearErrorVector should be(Vector.empty[InterpreterError])
  }

  "eval of a method" should "substitute target before evaluating" in {
    implicit val errorLog = new ErrorLog()

    val splitRand = rand.splitByte(0)
    val hexToBytesCall: Expr =
      EMethod("hexToBytes", Expr(EVarBody(EVar(Var(BoundVar(0))))))
    val directResult: Par = withTestSpace(errorLog) {
      case TestFixture(space, reducer) =>
        implicit val env = Env.makeEnv[Par](Expr(GString("deadbeef")))
        Await.result(reducer.evalExprToPar(hexToBytesCall).runAsync, 3.seconds)
    }
    val expectedResult: Par = Expr(GByteArray(ByteString.copyFrom(Base16.decode("deadbeef"))))
    directResult should be(expectedResult)

    errorLog.readAndClearErrorVector should be(Vector.empty[InterpreterError])
  }

  "eval of `toByteArray` method on any process" should "return that process serialized" in {
    implicit val errorLog = new ErrorLog()

    val splitRand = rand.splitByte(0)
    import coop.rchain.models.serialization.implicits._
    val proc = Receive(
      Seq(ReceiveBind(Seq(EVar(FreeVar(0))), GString("channel"))),
      Par(),
      false,
      1,
      BitSet()
    )
    val serializedProcess =
      com.google.protobuf.ByteString.copyFrom(Serialize[Par].encode(proc).toArray)
    val toByteArrayCall           = EMethod("toByteArray", proc, List[Par]())
    def wrapWithSend(p: Par): Par = Send(GString("result"), List[Par](p), false, BitSet())
    val result = withTestSpace(errorLog) {
      case TestFixture(space, reducer) =>
        val env         = Env[Par]()
        val task        = reducer.eval(wrapWithSend(toByteArrayCall))(env, splitRand)
        val inspectTask = for { _ <- task } yield space.store.toMap
        Await.result(inspectTask.runAsync, 3.seconds)
    }

    val channel: Par = GString("result")

    result should be(
      HashMap(
        List(channel) ->
          Row(
            List(
              Datum.create(
                channel,
                ListParWithRandom(Seq(Expr(GByteArray(serializedProcess))), splitRand),
                persist = false
              )
            ),
            List()
          )
      )
    )
    errorLog.readAndClearErrorVector should be(Vector.empty[InterpreterError])
  }

  it should "substitute before serialization" in {
    implicit val errorLog = new ErrorLog()

    val splitRand = rand.splitByte(0)
    val unsubProc: Par =
      New(bindCount = 1, p = EVar(BoundVar(1)), locallyFree = BitSet(0))
    val subProc: Par =
      New(bindCount = 1, p = GPrivateBuilder("zero"), locallyFree = BitSet())
    val serializedProcess         = subProc.toByteString
    val toByteArrayCall: Par      = EMethod("toByteArray", unsubProc, List[Par](), BitSet(0))
    val channel: Par              = GString("result")
    def wrapWithSend(p: Par): Par = Send(channel, List[Par](p), false, p.locallyFree)

    val result = withTestSpace(errorLog) {
      case TestFixture(space, reducer) =>
        val env         = Env.makeEnv[Par](GPrivateBuilder("one"), GPrivateBuilder("zero"))
        val task        = reducer.eval(wrapWithSend(toByteArrayCall))(env, splitRand)
        val inspectTask = for { _ <- task } yield space.store.toMap
        Await.result(inspectTask.runAsync, 3.seconds)
    }
    result should be(
      HashMap(
        List(channel) ->
          Row(
            List(
              Datum.create(
                channel,
                ListParWithRandom(Seq(Expr(GByteArray(serializedProcess))), splitRand),
                persist = false
              )
            ),
            List()
          )
      )
    )
    errorLog.readAndClearErrorVector should be(Vector.empty[InterpreterError])
  }

  it should "return an error when `toByteArray` is called with arguments" in {
    implicit val errorLog = new ErrorLog()

    val toByteArrayWithArgumentsCall: EMethod =
      EMethod(
        "toByteArray",
        Par(sends = Seq(Send(GString("result"), List(GString("Success")), false, BitSet()))),
        List[Par](GInt(1))
      )

    val result = withTestSpace(errorLog) {
      case TestFixture(space, reducer) =>
        implicit val env = Env[Par]()
        val nthTask      = reducer.eval(toByteArrayWithArgumentsCall)
        val inspectTask = for {
          _ <- nthTask
        } yield space.store.toMap
        Await.result(inspectTask.runAsync, 3.seconds)
    }
    result should be(HashMap.empty)
    errorLog.readAndClearErrorVector should be(
      Vector(ReduceError("Error: toByteArray does not take arguments"))
    )
  }

  "eval of hexToBytes" should "transform encoded string to byte array (not the rholang term)" in {
    import coop.rchain.models.serialization.implicits._
    implicit val errorLog = new ErrorLog()

    val splitRand                 = rand.splitByte(0)
    val testString                = "testing testing"
    val base16Repr                = Base16.encode(testString.getBytes)
    val proc: Par                 = GString(base16Repr)
    val toByteArrayCall           = EMethod("hexToBytes", proc, List[Par]())
    def wrapWithSend(p: Par): Par = Send(GString("result"), List[Par](p), false, BitSet())
    val result = withTestSpace(errorLog) {
      case TestFixture(space, reducer) =>
        val env         = Env[Par]()
        val task        = reducer.eval(wrapWithSend(toByteArrayCall))(env, splitRand)
        val inspectTask = for { _ <- task } yield space.store.toMap
        Await.result(inspectTask.runAsync, 3.seconds)
    }

    val channel: Par = GString("result")

    // format: off
    result should be(
      HashMap(
        List(channel) ->
          Row(List(
                Datum.create(channel,
                  ListParWithRandom(Seq(Expr(GByteArray(ByteString.copyFrom(testString.getBytes)))), splitRand),
                  persist = false)),
              List())
      )
    )
    // format: on
    errorLog.readAndClearErrorVector should be(Vector.empty[InterpreterError])
  }

  "variable references" should "be substituted before being used." in {
    implicit val errorLog = new ErrorLog()
    val splitRandResult   = rand.splitByte(3)
    val splitRandSrc      = rand.splitByte(3)
    splitRandResult.next()
    val mergeRand =
      Blake2b512Random.merge(Seq(splitRandResult.splitByte(1), splitRandResult.splitByte(0)))
    val proc = New(
      bindCount = 1,
      p = Par(
        sends = List(
          Send(
            chan = EVar(BoundVar(0)),
            data = List(EVar(BoundVar(0))),
            persistent = false
          )
        ),
        receives = List(
          Receive(
            binds = List(
              ReceiveBind(
                patterns = List(Connective(VarRefBody(VarRef(0, 1)))),
                source = EVar(BoundVar(0)),
                freeCount = 0
              )
            ),
            body = Send(chan = GString("result"), data = List(GString("true"))),
            bindCount = 0
          )
        )
      )
    )

    val result = withTestSpace(errorLog) {
      case TestFixture(space, reducer) =>
        implicit val errorLog = new ErrorLog()
        val env               = Env[Par]()
        val task              = reducer.eval(proc)(env, splitRandSrc)
        val inspectTask       = for { _ <- task } yield space.store.toMap
        Await.result(inspectTask.runAsync, 3.seconds)
    }

    val channel: Par = GString("result")

    result should be(
      HashMap(
        List(channel) ->
          Row(
            List(
              Datum.create(
                channel,
                ListParWithRandom(Seq(GString("true")), mergeRand),
                persist = false
              )
            ),
            List()
          )
      )
    )

    errorLog.readAndClearErrorVector should be(Vector.empty[InterpreterError])
  }

  it should "be substituted before being used in a match." in {
    implicit val errorLog = new ErrorLog()
    val splitRandResult   = rand.splitByte(4)
    val splitRandSrc      = rand.splitByte(4)
    splitRandResult.next()
    val proc = New(
      bindCount = 1,
      p = Match(
        target = EVar(BoundVar(0)),
        cases = List(
          MatchCase(
            pattern = Connective(VarRefBody(VarRef(0, 1))),
            source = Send(chan = GString("result"), data = List(GString("true")))
          )
        )
      )
    )

    val result = withTestSpace(errorLog) {
      case TestFixture(space, reducer) =>
        implicit val errorLog = new ErrorLog()
        val env               = Env[Par]()
        val task              = reducer.eval(proc)(env, splitRandSrc)
        val inspectTask       = for { _ <- task } yield space.store.toMap
        Await.result(inspectTask.runAsync, 3.seconds)
    }
    val channel: Par = GString("result")

    result should be(
      HashMap(
        List(channel) ->
          Row(
            List(
              Datum.create(
                channel,
                ListParWithRandom(Seq(GString("true")), splitRandResult),
                persist = false
              )
            ),
            List()
          )
      )
    )

    errorLog.readAndClearErrorVector should be(Vector.empty[InterpreterError])
  }

  it should "reference a variable that comes from a match in tuplespace" in {
    implicit val errorLog = new ErrorLog()
    val baseRand          = rand.splitByte(7)
    val splitRand0        = baseRand.splitByte(0)
    val splitRand1        = baseRand.splitByte(1)
    val mergeRand         = Blake2b512Random.merge(Seq(splitRand1, splitRand0))
    val proc = Par(
      sends = List(Send(chan = GInt(7), data = List(GInt(10)))),
      receives = List(
        Receive(
          binds = List(
            ReceiveBind(
              patterns = List(EVar(FreeVar(0))),
              source = GInt(7),
              freeCount = 1
            )
          ),
          body = Match(
            GInt(10),
            List(
              MatchCase(
                pattern = Connective(VarRefBody(VarRef(0, 1))),
                source = Send(chan = GString("result"), data = List(GString("true")))
              )
            )
          )
        )
      )
    )

    val result = withTestSpace(errorLog) {
      case TestFixture(space, reducer) =>
        implicit val errorLog = new ErrorLog()
        val env               = Env[Par]()
        val task              = reducer.eval(proc)(env, baseRand)
        val inspectTask       = for { _ <- task } yield space.store.toMap
        Await.result(inspectTask.runAsync, 3.seconds)
    }

    val channel: Par = GString("result")

    result should be(
      HashMap(
        List(channel) ->
          Row(
            List(
              Datum.create(
                channel,
                ListParWithRandom(Seq(GString("true")), mergeRand),
                persist = false
              )
            ),
            List()
          )
      )
    )

    errorLog.readAndClearErrorVector should be(Vector.empty[InterpreterError])
  }

  "1 matches 1" should "return true" in {
    implicit val errorLog = new ErrorLog()

    val result = withTestSpace(errorLog) {
      case TestFixture(space, reducer) =>
        implicit val env = Env.makeEnv[Par]()
        val inspectTask  = reducer.evalExpr(EMatches(GInt(1), GInt(1)))
        Await.result(inspectTask.runAsync, 3.seconds)
    }

    result.exprs should be(Seq(Expr(GBool(true))))
    errorLog.readAndClearErrorVector should be(Vector.empty[InterpreterError])
  }

  "1 matches 0" should "return false" in {
    implicit val errorLog = new ErrorLog()

    val result = withTestSpace(errorLog) {
      case TestFixture(space, reducer) =>
        implicit val env = Env.makeEnv[Par]()
        val inspectTask  = reducer.evalExpr(EMatches(GInt(1), GInt(0)))
        Await.result(inspectTask.runAsync, 3.seconds)
    }

    result.exprs should be(Seq(Expr(GBool(false))))
    errorLog.readAndClearErrorVector should be(Vector.empty[InterpreterError])
  }

  "1 matches _" should "return true" in {
    implicit val errorLog = new ErrorLog()

    val result = withTestSpace(errorLog) {
      case TestFixture(space, reducer) =>
        implicit val env = Env.makeEnv[Par]()
        val inspectTask  = reducer.evalExpr(EMatches(GInt(1), EVar(Wildcard(Var.WildcardMsg()))))
        Await.result(inspectTask.runAsync, 3.seconds)
    }

    result.exprs should be(Seq(Expr(GBool(true))))
    errorLog.readAndClearErrorVector should be(Vector.empty[InterpreterError])
  }

  "x matches 1" should "return true when x is bound to 1" in {
    implicit val errorLog = new ErrorLog()

    val result = withTestSpace(errorLog) {
      case TestFixture(space, reducer) =>
        implicit val env = Env.makeEnv[Par](GInt(1))
        val inspectTask  = reducer.evalExpr(EMatches(EVar(BoundVar(0)), GInt(1)))
        Await.result(inspectTask.runAsync, 3.seconds)
    }

    result.exprs should be(Seq(Expr(GBool(true))))
    errorLog.readAndClearErrorVector should be(Vector.empty[InterpreterError])
  }

  "1 matches =x" should "return true when x is bound to 1" in {
    implicit val errorLog = new ErrorLog()

    val result = withTestSpace(errorLog) {
      case TestFixture(space, reducer) =>
        implicit val env = Env.makeEnv[Par](GInt(1))

        val inspectTask = reducer.evalExpr(EMatches(GInt(1), Connective(VarRefBody(VarRef(0, 1)))))

        Await.result(inspectTask.runAsync, 3.seconds)
    }

    result.exprs should be(Seq(Expr(GBool(true))))
    errorLog.readAndClearErrorVector should be(Vector.empty[InterpreterError])
  }

  "'abc'.length()" should "return the length of the string" in {
    implicit val errorLog = new ErrorLog()

    val result = withTestSpace(errorLog) {
      case TestFixture(space, reducer) =>
        implicit val env = Env.makeEnv[Par]()
        val inspectTask  = reducer.evalExpr(EMethodBody(EMethod("length", GString("abc"))))
        Await.result(inspectTask.runAsync, 3.seconds)
    }
    result.exprs should be(Seq(Expr(GInt(3))))
    errorLog.readAndClearErrorVector should be(Vector.empty[InterpreterError])
  }

  "'abcabac'.slice(3, 6)" should "return 'aba'" in {
    implicit val errorLog = new ErrorLog()

    val result = withTestSpace(errorLog) {
      case TestFixture(space, reducer) =>
        implicit val env = Env.makeEnv[Par]()
        val inspectTask = reducer.evalExpr(
          EMethodBody(EMethod("slice", GString("abcabac"), List(GInt(3), GInt(6))))
        )
        Await.result(inspectTask.runAsync, 3.seconds)
    }
    result.exprs should be(Seq(Expr(GString("aba"))))
    errorLog.readAndClearErrorVector should be(Vector.empty[InterpreterError])
  }

  "'Hello, ${name}!' % {'name': 'Alice'}" should "return 'Hello, Alice!" in {
    implicit val errorLog = new ErrorLog()

    val result = withTestSpace(errorLog) {
      case TestFixture(space, reducer) =>
        implicit val env = Env.makeEnv[Par]()
        val inspectTask = reducer.evalExpr(
          EPercentPercentBody(
            EPercentPercent(
              GString("Hello, ${name}!"),
              EMapBody(ParMap(List[(Par, Par)]((GString("name"), GString("Alice")))))
            )
          )
        )
        Await.result(inspectTask.runAsync, 3.seconds)
    }
    result.exprs should be(Seq(Expr(GString("Hello, Alice!"))))
    errorLog.readAndClearErrorVector should be(Vector.empty[InterpreterError])
  }

  "'abc' ++ 'def'" should "return 'abcdef" in {
    implicit val errorLog = new ErrorLog()

    val result = withTestSpace(errorLog) {
      case TestFixture(space, reducer) =>
        implicit val env = Env.makeEnv[Par]()
        val inspectTask = reducer.evalExpr(
          EPlusPlusBody(
            EPlusPlus(
              GString("abc"),
              GString("def")
            )
          )
        )
        Await.result(inspectTask.runAsync, 3.seconds)
    }
    result.exprs should be(Seq(Expr(GString("abcdef"))))
    errorLog.readAndClearErrorVector should be(Vector.empty[InterpreterError])
  }

  "'${a} ${b}' % {'a': '1 ${b}', 'b': '2 ${a}'" should "return '1 ${b} 2 ${a}" in {
    implicit val errorLog = new ErrorLog()

    val result = withTestSpace(errorLog) {
      case TestFixture(space, reducer) =>
        implicit val env = Env.makeEnv[Par]()
        val inspectTask = reducer.evalExpr(
          EPercentPercentBody(
            EPercentPercent(
              GString("${a} ${b}"),
              EMapBody(
                ParMap(
                  List[(Par, Par)](
                    (GString("a"), GString("1 ${b}")),
                    (GString("b"), GString("2 ${a}"))
                  )
                )
              )
            )
          )
        )
        Await.result(inspectTask.runAsync, 3.seconds)
    }
    result.exprs should be(Seq(Expr(GString("1 ${b} 2 ${a}"))))
    errorLog.readAndClearErrorVector should be(Vector.empty[InterpreterError])
  }

  "[0, 1, 2, 3].length()" should "return the length of the list" in {
    implicit val errorLog = new ErrorLog()

    val result = withTestSpace(errorLog) {
      case TestFixture(space, reducer) =>
        implicit val env = Env.makeEnv[Par]()
        val list         = EList(List(GInt(0), GInt(1), GInt(2), GInt(3)))
        val inspectTask  = reducer.evalExpr(EMethodBody(EMethod("length", list)))

        Await.result(inspectTask.runAsync, 3.seconds)
    }
    result.exprs should be(Seq(Expr(GInt(4))))
    errorLog.readAndClearErrorVector should be(Vector.empty[InterpreterError])
  }

  "[3, 7, 2, 9, 4, 3, 7].slice(3, 5)" should "return [9, 4]" in {
    implicit val errorLog = new ErrorLog()

    val result = withTestSpace(errorLog) {
      case TestFixture(space, reducer) =>
        implicit val env = Env.makeEnv[Par]()
        val list         = EList(List(GInt(3), GInt(7), GInt(2), GInt(9), GInt(4), GInt(3), GInt(7)))
        val inspectTask = reducer.evalExpr(
          EMethodBody(EMethod("slice", list, List(GInt(3), GInt(5))))
        )
        Await.result(inspectTask.runAsync, 3.seconds)
    }
    result.exprs should be(Seq(Expr(EListBody(EList(List(GInt(9), GInt(4)))))))
    errorLog.readAndClearErrorVector should be(Vector.empty[InterpreterError])
  }

  "[3, 2, 9] ++ [6, 1, 7]" should "return [3, 2, 9, 6, 1, 7]" in {
    implicit val errorLog = new ErrorLog()

    val result = withTestSpace(errorLog) {
      case TestFixture(space, reducer) =>
        implicit val env = Env.makeEnv[Par]()
        val lhsList      = EList(List(GInt(3), GInt(2), GInt(9)))
        val rhsList      = EList(List(GInt(6), GInt(1), GInt(7)))
        val inspectTask = reducer.evalExpr(
          EPlusPlusBody(
            EPlusPlus(
              lhsList,
              rhsList
            )
          )
        )
        Await.result(inspectTask.runAsync, 3.seconds)
    }
    val resultList = EList(List(GInt(3), GInt(2), GInt(9), GInt(6), GInt(1), GInt(7)))
    result.exprs should be(Seq(Expr(EListBody(resultList))))
    errorLog.readAndClearErrorVector should be(Vector.empty[InterpreterError])
  }

  "{1: 'a', 2: 'b'}.getOrElse(1, 'c')" should "return 'a'" in {
    implicit val errorLog = new ErrorLog()

    val result = withTestSpace(errorLog) {
      case TestFixture(space, reducer) =>
        implicit val env = Env.makeEnv[Par]()
        val map =
          EMapBody(ParMap(List[(Par, Par)]((GInt(1), GString("a")), (GInt(2), GString("b")))))
        val inspectTask = reducer.evalExpr(
          EMethodBody(EMethod("getOrElse", map, List(GInt(1), GString("c"))))
        )
        Await.result(inspectTask.runAsync, 3.seconds)
    }
    result.exprs should be(Seq(Expr(GString("a"))))
    errorLog.readAndClearErrorVector should be(Vector.empty[InterpreterError])
  }

  "{1: 'a', 2: 'b'}.getOrElse(3, 'c')" should "return 'c'" in {
    implicit val errorLog = new ErrorLog()

    val result = withTestSpace(errorLog) {
      case TestFixture(space, reducer) =>
        implicit val env = Env.makeEnv[Par]()
        val map =
          EMapBody(ParMap(List[(Par, Par)]((GInt(1), GString("a")), (GInt(2), GString("b")))))
        val inspectTask = reducer.evalExpr(
          EMethodBody(EMethod("getOrElse", map, List(GInt(3), GString("c"))))
        )
        Await.result(inspectTask.runAsync, 3.seconds)
    }
    result.exprs should be(Seq(Expr(GString("c"))))
    errorLog.readAndClearErrorVector should be(Vector.empty[InterpreterError])
  }

  "{1: 'a', 2: 'b'}.set(3, 'c')" should "return {1: 'a', 2: 'b', 3: 'c'}" in {
    implicit val errorLog = new ErrorLog()

    val result = withTestSpace(errorLog) {
      case TestFixture(space, reducer) =>
        implicit val env = Env.makeEnv[Par]()
        val map =
          EMapBody(ParMap(List[(Par, Par)]((GInt(1), GString("a")), (GInt(2), GString("b")))))
        val inspectTask = reducer.evalExpr(
          EMethodBody(EMethod("set", map, List(GInt(3), GString("c"))))
        )
        Await.result(inspectTask.runAsync, 3.seconds)
    }
    val resultMap = EMapBody(
      ParMap(
        List[(Par, Par)]((GInt(1), GString("a")), (GInt(2), GString("b")), (GInt(3), GString("c")))
      )
    )
    result.exprs should be(Seq(Expr(resultMap)))
    errorLog.readAndClearErrorVector should be(Vector.empty[InterpreterError])
  }

  "{1: 'a', 2: 'b'}.set(2, 'c')" should "return {1: 'a', 2: 'c'}" in {
    implicit val errorLog = new ErrorLog()

    val result = withTestSpace(errorLog) {
      case TestFixture(space, reducer) =>
        implicit val env = Env.makeEnv[Par]()
        val map =
          EMapBody(ParMap(List[(Par, Par)]((GInt(1), GString("a")), (GInt(2), GString("b")))))
        val inspectTask = reducer.evalExpr(
          EMethodBody(EMethod("set", map, List(GInt(2), GString("c"))))
        )
        Await.result(inspectTask.runAsync, 3.seconds)
    }
    val resultMap =
      EMapBody(ParMap(List[(Par, Par)]((GInt(1), GString("a")), (GInt(2), GString("c")))))
    result.exprs should be(Seq(Expr(resultMap)))
    errorLog.readAndClearErrorVector should be(Vector.empty[InterpreterError])
  }

  "{1: 'a', 2: 'b', 3: 'c'}.keys()" should "return Set(1, 2, 3)" in {
    implicit val errorLog = new ErrorLog()

    val result = withTestSpace(errorLog) {
      case TestFixture(space, reducer) =>
        implicit val env = Env.makeEnv[Par]()
        val map = EMapBody(
          ParMap(
            List[(Par, Par)](
              (GInt(1), GString("a")),
              (GInt(2), GString("b")),
              (GInt(3), GString("c"))
            )
          )
        )
        val inspectTask = reducer.evalExpr(
          EMethodBody(EMethod("keys", map))
        )
        Await.result(inspectTask.runAsync, 3.seconds)
    }
    val resultSet = ESetBody(
      ParSet(
        List[Par](GInt(1), GInt(2), GInt(3))
      )
    )
    result.exprs should be(Seq(Expr(resultSet)))
    errorLog.readAndClearErrorVector should be(Vector.empty[InterpreterError])
  }

  "{1: 'a', 2: 'b', 3: 'c'}.size()" should "return 3" in {
    implicit val errorLog = new ErrorLog()

    val result = withTestSpace(errorLog) {
      case TestFixture(space, reducer) =>
        implicit val env = Env.makeEnv[Par]()
        val map = EMapBody(
          ParMap(
            List[(Par, Par)](
              (GInt(1), GString("a")),
              (GInt(2), GString("b")),
              (GInt(3), GString("c"))
            )
          )
        )
        val inspectTask = reducer.evalExpr(
          EMethodBody(EMethod("size", map))
        )
        Await.result(inspectTask.runAsync, 3.seconds)
    }
    result.exprs should be(Seq(Expr(GInt(3))))
    errorLog.readAndClearErrorVector should be(Vector.empty[InterpreterError])
  }

  "Set(1, 2, 3).size()" should "return 3" in {
    implicit val errorLog = new ErrorLog()

    val result = withTestSpace(errorLog) {
      case TestFixture(space, reducer) =>
        implicit val env = Env.makeEnv[Par]()

        val set = ESetBody(ParSet(List[Par](GInt(1), GInt(2), GInt(3))))
        val inspectTask = reducer.evalExpr(
          EMethodBody(EMethod("size", set))
        )

        Await.result(inspectTask.runAsync, 3.seconds)
    }
    result.exprs should be(Seq(Expr(GInt(3))))
    errorLog.readAndClearErrorVector should be(Vector.empty[InterpreterError])
  }

  "Set(1, 2) + 3" should "return Set(1, 2, 3)" in {
    implicit val errorLog = new ErrorLog()

    val result = withTestSpace(errorLog) {
      case TestFixture(space, reducer) =>
        implicit val env = Env.makeEnv[Par]()
        val set          = ESetBody(ParSet(List[Par](GInt(1), GInt(2))))
        val inspectTask = reducer.evalExpr(
          EPlusBody(EPlus(set, GInt(3)))
        )
        Await.result(inspectTask.runAsync, 3.seconds)
    }
    val resultSet = ESetBody(ParSet(List[Par](GInt(1), GInt(2), GInt(3))))
    result.exprs should be(Seq(Expr(resultSet)))
    errorLog.readAndClearErrorVector should be(Vector.empty[InterpreterError])
  }

  "{1: 'a', 2: 'b', 3: 'c'} - 3" should "return {1: 'a', 2: 'b'}" in {
    implicit val errorLog = new ErrorLog()

    val result = withTestSpace(errorLog) {
      case TestFixture(space, reducer) =>
        implicit val env = Env.makeEnv[Par]()
        val map = EMapBody(
          ParMap(
            List[(Par, Par)](
              (GInt(1), GString("a")),
              (GInt(2), GString("b")),
              (GInt(3), GString("c"))
            )
          )
        )
        val inspectTask = reducer.evalExpr(
          EMinusBody(EMinus(map, GInt(3)))
        )
        Await.result(inspectTask.runAsync, 3.seconds)
    }
    val resultMap =
      EMapBody(ParMap(List[(Par, Par)]((GInt(1), GString("a")), (GInt(2), GString("b")))))
    result.exprs should be(Seq(Expr(resultMap)))
    errorLog.readAndClearErrorVector should be(Vector.empty[InterpreterError])
  }

  "Set(1, 2, 3) - 3" should "return Set(1, 2)" in {
    implicit val errorLog = new ErrorLog()

    val result = withTestSpace(errorLog) {
      case TestFixture(space, reducer) =>
        implicit val env = Env.makeEnv[Par]()
        val set          = ESetBody(ParSet(List[Par](GInt(1), GInt(2), GInt(3))))
        val inspectTask = reducer.evalExpr(
          EMinusBody(EMinus(set, GInt(3)))
        )
        Await.result(inspectTask.runAsync, 3.seconds)
    }
    val resultSet = ESetBody(ParSet(List[Par](GInt(1), GInt(2))))
    result.exprs should be(Seq(Expr(resultSet)))
    errorLog.readAndClearErrorVector should be(Vector.empty[InterpreterError])
  }

  "Set(1, 2) ++ Set(3, 4)" should "return Set(1, 2, 3, 4)" in {
    implicit val errorLog = new ErrorLog()

    val result = withTestSpace(errorLog) {
      case TestFixture(space, reducer) =>
        implicit val env = Env.makeEnv[Par]()
        val lhsSet       = ESetBody(ParSet(List[Par](GInt(1), GInt(2))))
        val rhsSet       = ESetBody(ParSet(List[Par](GInt(3), GInt(4))))
        val inspectTask = reducer.evalExpr(
          EPlusPlusBody(EPlusPlus(lhsSet, rhsSet))
        )
        Await.result(inspectTask.runAsync, 3.seconds)
    }
    val resultSet = ESetBody(ParSet(List[Par](GInt(1), GInt(2), GInt(3), GInt(4))))
    result.exprs should be(Seq(Expr(resultSet)))
    errorLog.readAndClearErrorVector should be(Vector.empty[InterpreterError])
  }

  "{1: 'a', 2: 'b'} ++ {3: 'c', 4: 'd'}" should "return union" in {
    implicit val errorLog = new ErrorLog()

    val result = withTestSpace(errorLog) {
      case TestFixture(space, reducer) =>
        implicit val env = Env.makeEnv[Par]()
        val lhsMap =
          EMapBody(ParMap(List[(Par, Par)]((GInt(1), GString("a")), (GInt(2), GString("b")))))
        val rhsMap =
          EMapBody(ParMap(List[(Par, Par)]((GInt(3), GString("c")), (GInt(4), GString("d")))))
        val inspectTask = reducer.evalExpr(
          EPlusPlusBody(EPlusPlus(lhsMap, rhsMap))
        )
        Await.result(inspectTask.runAsync, 3.seconds)
    }
    val resultMap = EMapBody(
      ParMap(
        List[(Par, Par)](
          (GInt(1), GString("a")),
          (GInt(2), GString("b")),
          (GInt(3), GString("c")),
          (GInt(4), GString("d"))
        )
      )
    )
    result.exprs should be(Seq(Expr(resultMap)))
    errorLog.readAndClearErrorVector should be(Vector.empty[InterpreterError])
  }

  "Set(1, 2, 3, 4) -- Set(1, 2)" should "return Set(3, 4)" in {
    implicit val errorLog = new ErrorLog()

    val result = withTestSpace(errorLog) {
      case TestFixture(space, reducer) =>
        implicit val env = Env.makeEnv[Par]()
        val lhsSet       = ESetBody(ParSet(List[Par](GInt(1), GInt(2), GInt(3), GInt(4))))
        val rhsSet       = ESetBody(ParSet(List[Par](GInt(1), GInt(2))))
        val inspectTask = reducer.evalExpr(
          EMinusMinusBody(EMinusMinus(lhsSet, rhsSet))
        )
        Await.result(inspectTask.runAsync, 3.seconds)
    }
    val resultSet = ESetBody(ParSet(List[Par](GInt(3), GInt(4))))
    result.exprs should be(Seq(Expr(resultSet)))
    errorLog.readAndClearErrorVector should be(Vector.empty[InterpreterError])
  }

  "Set(1, 2, 3).get(1)" should "not work" in {
    implicit val errorLog = new ErrorLog()

    withTestSpace(errorLog) {
      case TestFixture(space, reducer) =>
        implicit val env = Env.makeEnv[Par]()
        val set          = ESetBody(ParSet(List[Par](GInt(1), GInt(2), GInt(3))))
        val inspectTask  = reducer.eval(EMethodBody(EMethod("get", set, List(GInt(1)))))
        Await.result(inspectTask.runAsync, 3.seconds)
    }
    errorLog.readAndClearErrorVector should be(
      Vector(MethodNotDefined("get", "Set"))
    )
  }

  "{1: 'a', 2: 'b'}.add(1)" should "not work" in {
    implicit val errorLog = new ErrorLog()

    withTestSpace(errorLog) {
      case TestFixture(space, reducer) =>
        implicit val env = Env.makeEnv[Par]()
        val map =
          EMapBody(ParMap(List[(Par, Par)]((GInt(1), GString("a")), (GInt(2), GString("b")))))
        val inspectTask = reducer.eval(EMethodBody(EMethod("add", map, List(GInt(1)))))
        Await.result(inspectTask.runAsync, 3.seconds)
    }
    errorLog.readAndClearErrorVector should be(
      Vector(MethodNotDefined("add", "Map"))
    )
  }

  "Running out of phlogistons" should "stop the evaluation" in {
    implicit val errorLog = new ErrorLog()

    val test = withTestSpace(errorLog) {
      case TestFixture(space, reducer) =>
        implicit val env = Env.makeEnv[Par]()
        val notEnoughPhlos = Cost(5)
        reducer.setAvailablePhlos(notEnoughPhlos).runSyncUnsafe(1.second)
        val splitRand = rand.splitByte(0)
        val receive =
          Receive(
            Seq(
              ReceiveBind(
                Seq(ChanVar(FreeVar(0)), ChanVar(FreeVar(1)), ChanVar(FreeVar(2))),
                Quote(GString("channel"))
              )
            ),
            Par(),
            false,
            3,
            BitSet()
          )
        reducer.eval(receive)(env, splitRand)
    }

    val result = test.attempt.runSyncUnsafe(1.second)
    assert(result === Left(OutOfPhlogistonsError))
    errorLog.readAndClearErrorVector() should be(Vector.empty)
  }
}<|MERGE_RESOLUTION|>--- conflicted
+++ resolved
@@ -41,13 +41,8 @@
       Par,
       BindPattern,
       OutOfPhlogistonsError.type,
-<<<<<<< HEAD
-      ListChannelWithRandom,
-      ListChannelWithRandomAndPhlos,
-=======
       ListParWithRandom,
-      ListParWithRandom,
->>>>>>> c13d0b63
+      ListParWithRandomAndPhlos,
       TaggedContinuation
     ](context, Branch("test"))
     implicit val errLog = errorLog
@@ -1971,7 +1966,7 @@
 
     val test = withTestSpace(errorLog) {
       case TestFixture(space, reducer) =>
-        implicit val env = Env.makeEnv[Par]()
+        implicit val env   = Env.makeEnv[Par]()
         val notEnoughPhlos = Cost(5)
         reducer.setAvailablePhlos(notEnoughPhlos).runSyncUnsafe(1.second)
         val splitRand = rand.splitByte(0)
@@ -1979,8 +1974,8 @@
           Receive(
             Seq(
               ReceiveBind(
-                Seq(ChanVar(FreeVar(0)), ChanVar(FreeVar(1)), ChanVar(FreeVar(2))),
-                Quote(GString("channel"))
+                Seq(Par(exprs = Seq(EVar(FreeVar(0)), EVar(FreeVar(1)), EVar(FreeVar(2))))),
+                Par(exprs = Seq(GString("channel")))
               )
             ),
             Par(),
