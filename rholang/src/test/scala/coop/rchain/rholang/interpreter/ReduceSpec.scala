--- conflicted
+++ resolved
@@ -39,19 +39,8 @@
     val dbDir = Files.createTempDirectory("rchain-storage-test-")
     val context = Context.create[Channel, BindPattern, ListChannelWithRandom, TaggedContinuation](dbDir, 1024 * 1024 * 1024)
     val store: IStore[Channel, BindPattern, ListChannelWithRandom, TaggedContinuation] =
-<<<<<<< HEAD
       LMDBStore.create[Channel, BindPattern, ListChannelWithRandom, TaggedContinuation](context)
     val space = RSpace.create[Channel, BindPattern, ListChannelWithRandom, ListChannelWithRandom, TaggedContinuation](store, Branch("test"))
-=======
-      LMDBStore.create[Channel, BindPattern, ListChannelWithRandom, TaggedContinuation](
-        dbDir,
-        1024 * 1024 * 1024)
-    val space = new RSpace[Channel,
-                           BindPattern,
-                           ListChannelWithRandom,
-                           ListChannelWithRandom,
-                           TaggedContinuation](store, Branch("test"))
->>>>>>> 9c1ed6a3
     try {
       f(space)
     } finally {
