--- conflicted
+++ resolved
@@ -17,11 +17,8 @@
 import coop.rchain.models.testImplicits._
 import coop.rchain.rholang.interpreter.RhoRuntime.RhoISpace
 import coop.rchain.rholang.interpreter.accounting.Cost
-<<<<<<< HEAD
 import coop.rchain.rholang.interpreter.SystemProcesses.FixedChannels
-=======
 import coop.rchain.rspace.syntax.rspaceSyntaxKeyValueStoreManager
->>>>>>> a4ab50f1
 import coop.rchain.shared.PathOps._
 import coop.rchain.shared.{Log, Serialize}
 import coop.rchain.store.InMemoryStoreManager
@@ -225,27 +222,16 @@
     implicit val kvm                        = InMemoryStoreManager[Task]
 
     val runtime = (for {
-<<<<<<< HEAD
-      space   <- RhoRuntime.setupRhoRSpace[Task](dbDir, size)
-      runtime <- RhoRuntime.createRhoRuntime[Task](space)
-      _       <- runtime.cost.set(Cost.UNSAFE_MAX)
-=======
-      store                <- kvm.rSpaceStores
-      spaces               <- Runtime.setupRSpace[Task](store)
-      (rspace, replay, hr) = spaces
-      runtime              <- Runtime.createWithEmptyCost[Task]((rspace, replay), Seq.empty)
-      _                    <- runtime.cost.set(Cost.UNSAFE_MAX)
->>>>>>> a4ab50f1
+      store                        <- kvm.rSpaceStores
+      spaces                       <- RhoRuntime.createRuntimes[Task](store)
+      (runtime, replayRuntime, hr) = spaces
+      _                            <- runtime.cost.set(Cost.UNSAFE_MAX)
     } yield runtime).unsafeRunSync
 
     try {
       test(runtime)
     } finally {
-<<<<<<< HEAD
-      runtime.close.unsafeRunSync
-=======
       kvm.shutdown.runSyncUnsafe()
->>>>>>> a4ab50f1
       dbDir.recursivelyDelete()
     }
   }
