package coop.rchain.rholang.interpreter

import org.scalatest.{FlatSpec, Matchers}
import Substitute._
<<<<<<< HEAD
=======
import scala.collection.immutable.BitSet
import scala.collection.immutable.HashMap
>>>>>>> 509eb608

class VarSubSpec extends FlatSpec with Matchers {

  "FreeVar" should "throw an error" in {
    val env = Env(Par(GPrivate()))
    an[Error] should be thrownBy subOrDec(FreeVar(0))(env)
  }

  "BoundVar" should "be substituted for process" in {
    val source = Par(GPrivate())
    val env    = Env(source)
    val result = subOrDec(BoundVar(0))(env)
    result should be(Right(source))
  }

  "BoundVar" should "be substituted with renamed expression" in {
<<<<<<< HEAD
    val source  = Par(Send(ChanVar(BoundVar(0)), List(Par()), false, 0))
    val _source = Par(Send(ChanVar(BoundVar(1)), List(Par()), false, 0))
    val env     = Env(source)
=======
    val source  = Par(Send(ChanVar(BoundVar(0)), List(Par()), false, 0, BitSet(0)))
    val _source = Par(Send(ChanVar(BoundVar(1)), List(Par()), false, 0, BitSet(1)))
    val env     = HashMap(0 -> source)
>>>>>>> 509eb608
    val result  = subOrDec(BoundVar(0))(env)
    result should be(Right(_source))
  }

  "BoundVar" should "throw an error" in {
    val env = Env[Par](1 -> Par(GPrivate()))
    an[Error] should be thrownBy subOrDec(BoundVar(0))(env)
  }

  "BoundVar" should "be decremented by environment level" in {
    val env    = Env(Par(GPrivate()), Par(GPrivate()))
    val result = subOrDec(BoundVar(2))(env)
    result should be(Left(BoundVar(0)))
  }
}

class ChannelSubSpec extends FlatSpec with Matchers {

  "ChanVar" should "be decremented by environment level" in {
    val env    = Env(Par(GPrivate()), Par(GPrivate()))
    val result = substitute(ChanVar(BoundVar(2)))(env)
    result should be(ChanVar(BoundVar(0)))
  }

  "Quote" should "substitute quoted process" in {
<<<<<<< HEAD
    val env    = Env(Par(GPrivate()))
    val par    = Par(Send(ChanVar(BoundVar(1)), List(Par()), false, 0))
=======
    val env    = HashMap(0 -> Par(GPrivate()))
    val par    = Par(Send(ChanVar(BoundVar(1)), List(Par()), false, 0, BitSet(1)))
>>>>>>> 509eb608
    val target = Quote(par)
    val result = substitute(target)(env)
    result should be(Quote(Par(Send(ChanVar(BoundVar(0)), List(Par()), false, 0, BitSet(0)))))
  }

  "Channel" should "be substituted for a Quote" in {
    val source = Par(GPrivate())
    val env    = Env(source)
    val result = substitute(ChanVar(BoundVar(0)))(env)
    result should be(Quote(source))
  }
}

class SendSubSpec extends FlatSpec with Matchers {

  "Send" should "decrement subject Channel and substitute object processes" in {
<<<<<<< HEAD
    val env    = Env(Par(GPrivate()), Par(GPrivate()))
    val result = substitute(Send(ChanVar(BoundVar(2)), List(Par()), false, 0))(env)
    result should be(Send(ChanVar(BoundVar(0)), List(Par()), false, 0))
=======
    val env    = HashMap(0 -> Par(GPrivate()), 1 -> Par(GPrivate()))
    val result = substitute(Send(ChanVar(BoundVar(2)), List(Par()), false, 0, BitSet(2)))(env)
    result should be(Send(ChanVar(BoundVar(0)), List(Par()), false, 0, BitSet(0)))
>>>>>>> 509eb608
  }

  "Send" should "substitute Channel for Quote" in {
    val source0 = Par(GPrivate())
    val env     = Env(source0, Par(GPrivate()))
    val result = substitute(
      Send(Quote(Send(ChanVar(BoundVar(0)), List(Par()), false, 0, BitSet(0))),
           List(Par()),
           false,
           0,
           BitSet(0)))(env)
    result should be(
      Send(
        Quote(Send(Quote(source0), List(Par()), false, 0, BitSet())),
        List(Par()),
        false,
        0,
        BitSet()
      )
    )
  }

  "Send" should "substitute all Channels for Quotes" in {
    val source = Par(GPrivate())
    val target = Send(ChanVar(BoundVar(0)),
                      List(Par(Send(ChanVar(BoundVar(0)), List(Par()), false, 0, BitSet(0)))),
                      false,
                      0,
                      BitSet(0))
    val _target =
<<<<<<< HEAD
      Send(Quote(source), List(Par(Send(Quote(source), List(Par()), false, 0))), false, 0)
    val env    = Env(source)
=======
      Send(Quote(source),
           List(Par(Send(Quote(source), List(Par()), false, 0, BitSet()))),
           false,
           0,
           BitSet())
    val env    = HashMap(0 -> source)
>>>>>>> 509eb608
    val result = substitute(target)(env)
    result should be(_target)
  }

  "Send" should "substitute all channels for renamed, quoted process in environment" in {
    val chan0  = ChanVar(BoundVar(0))
    val chan1  = ChanVar(BoundVar(1))
<<<<<<< HEAD
    val source = Par(Send(chan0, List(Par()), false, 0))
    val target = Send(chan0, List(Par(Send(chan0, List(Par()), false, 0))), false, 0)
    val env    = Env(source)
=======
    val source = Par(New(1, Send(chan0, List(Par()), false, 0, BitSet(0)), BitSet()))
    val target =
      Send(chan0, List(Par(Send(chan0, List(Par()), false, 0, BitSet(0)))), false, 0, BitSet(0))
    val env    = HashMap(0 -> source)
>>>>>>> 509eb608
    val result = substitute(target)(env)
    result should be(
      Send(
        Quote(New(1, Send(chan1, List(Par()), false, 0, BitSet(1)), BitSet())),
        List(
          Par(
            Send(
              Quote(Par(New(1, Send(chan1, List(Par()), false, 0, BitSet(1)), BitSet()))),
              List(Par()),
              false,
              0,
              BitSet()
            )
          )
        ),
        false,
        0,
        BitSet()
      )
    )
  }
}

class NewSubSpec extends FlatSpec with Matchers {

  "New" should "only substitute body of expression" in {
    val source = Par(GPrivate())
<<<<<<< HEAD
    val env    = Env(source)
    val target = New(1, Par(Send(ChanVar(BoundVar(0)), List(Par()), false, 0)))
=======
    val env    = HashMap(0 -> source)
    val target =
      New(1, Par(Send(ChanVar(BoundVar(0)), List(Par()), false, 0, BitSet(0))), BitSet(0))
>>>>>>> 509eb608
    val result = substitute(target)(env)
    result should be(
      New(1, Par(Send(Quote(source), List(Par()), false, 0, BitSet())), BitSet())
    )
  }

  "New" should "only substitute all Channels in body of express" in {
    val source0 = Par(GPrivate())
    val source1 = Par(GPrivate())
    val env     = Env(source0, source1)
    val target = New(2,
                     Par(
                       Send(ChanVar(BoundVar(0)),
                            List(Par(Send(ChanVar(BoundVar(1)), List(Par()), false, 0, BitSet(1)))),
                            false,
                            0,
                            BitSet(0, 1))),
                     BitSet(0, 1))
    val result = substitute(target)(env)
    result should be(
      New(
        2,
        Par(
          Send(Quote(source0),
               List(Par(Send(Quote(source1), List(Par()), false, 0, BitSet()))),
               false,
               0,
               BitSet())
        ),
        BitSet()
      )
    )
  }
}<|MERGE_RESOLUTION|>--- conflicted
+++ resolved
@@ -2,11 +2,8 @@
 
 import org.scalatest.{FlatSpec, Matchers}
 import Substitute._
-<<<<<<< HEAD
-=======
+import Env._
 import scala.collection.immutable.BitSet
-import scala.collection.immutable.HashMap
->>>>>>> 509eb608
 
 class VarSubSpec extends FlatSpec with Matchers {
 
@@ -23,15 +20,9 @@
   }
 
   "BoundVar" should "be substituted with renamed expression" in {
-<<<<<<< HEAD
-    val source  = Par(Send(ChanVar(BoundVar(0)), List(Par()), false, 0))
-    val _source = Par(Send(ChanVar(BoundVar(1)), List(Par()), false, 0))
-    val env     = Env(source)
-=======
     val source  = Par(Send(ChanVar(BoundVar(0)), List(Par()), false, 0, BitSet(0)))
     val _source = Par(Send(ChanVar(BoundVar(1)), List(Par()), false, 0, BitSet(1)))
-    val env     = HashMap(0 -> source)
->>>>>>> 509eb608
+    val env     = Env(source)
     val result  = subOrDec(BoundVar(0))(env)
     result should be(Right(_source))
   }
@@ -57,13 +48,8 @@
   }
 
   "Quote" should "substitute quoted process" in {
-<<<<<<< HEAD
     val env    = Env(Par(GPrivate()))
-    val par    = Par(Send(ChanVar(BoundVar(1)), List(Par()), false, 0))
-=======
-    val env    = HashMap(0 -> Par(GPrivate()))
     val par    = Par(Send(ChanVar(BoundVar(1)), List(Par()), false, 0, BitSet(1)))
->>>>>>> 509eb608
     val target = Quote(par)
     val result = substitute(target)(env)
     result should be(Quote(Par(Send(ChanVar(BoundVar(0)), List(Par()), false, 0, BitSet(0)))))
@@ -80,15 +66,9 @@
 class SendSubSpec extends FlatSpec with Matchers {
 
   "Send" should "decrement subject Channel and substitute object processes" in {
-<<<<<<< HEAD
     val env    = Env(Par(GPrivate()), Par(GPrivate()))
-    val result = substitute(Send(ChanVar(BoundVar(2)), List(Par()), false, 0))(env)
-    result should be(Send(ChanVar(BoundVar(0)), List(Par()), false, 0))
-=======
-    val env    = HashMap(0 -> Par(GPrivate()), 1 -> Par(GPrivate()))
     val result = substitute(Send(ChanVar(BoundVar(2)), List(Par()), false, 0, BitSet(2)))(env)
     result should be(Send(ChanVar(BoundVar(0)), List(Par()), false, 0, BitSet(0)))
->>>>>>> 509eb608
   }
 
   "Send" should "substitute Channel for Quote" in {
@@ -112,6 +92,7 @@
   }
 
   "Send" should "substitute all Channels for Quotes" in {
+    val env    = Env(source)
     val source = Par(GPrivate())
     val target = Send(ChanVar(BoundVar(0)),
                       List(Par(Send(ChanVar(BoundVar(0)), List(Par()), false, 0, BitSet(0)))),
@@ -119,17 +100,12 @@
                       0,
                       BitSet(0))
     val _target =
-<<<<<<< HEAD
-      Send(Quote(source), List(Par(Send(Quote(source), List(Par()), false, 0))), false, 0)
-    val env    = Env(source)
-=======
       Send(Quote(source),
            List(Par(Send(Quote(source), List(Par()), false, 0, BitSet()))),
            false,
            0,
            BitSet())
-    val env    = HashMap(0 -> source)
->>>>>>> 509eb608
+    
     val result = substitute(target)(env)
     result should be(_target)
   }
@@ -137,16 +113,11 @@
   "Send" should "substitute all channels for renamed, quoted process in environment" in {
     val chan0  = ChanVar(BoundVar(0))
     val chan1  = ChanVar(BoundVar(1))
-<<<<<<< HEAD
-    val source = Par(Send(chan0, List(Par()), false, 0))
-    val target = Send(chan0, List(Par(Send(chan0, List(Par()), false, 0))), false, 0)
     val env    = Env(source)
-=======
     val source = Par(New(1, Send(chan0, List(Par()), false, 0, BitSet(0)), BitSet()))
     val target =
       Send(chan0, List(Par(Send(chan0, List(Par()), false, 0, BitSet(0)))), false, 0, BitSet(0))
-    val env    = HashMap(0 -> source)
->>>>>>> 509eb608
+
     val result = substitute(target)(env)
     result should be(
       Send(
@@ -174,14 +145,9 @@
 
   "New" should "only substitute body of expression" in {
     val source = Par(GPrivate())
-<<<<<<< HEAD
     val env    = Env(source)
-    val target = New(1, Par(Send(ChanVar(BoundVar(0)), List(Par()), false, 0)))
-=======
-    val env    = HashMap(0 -> source)
     val target =
       New(1, Par(Send(ChanVar(BoundVar(0)), List(Par()), false, 0, BitSet(0))), BitSet(0))
->>>>>>> 509eb608
     val result = substitute(target)(env)
     result should be(
       New(1, Par(Send(Quote(source), List(Par()), false, 0, BitSet())), BitSet())
