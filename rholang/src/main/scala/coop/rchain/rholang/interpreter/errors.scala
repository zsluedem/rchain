--- conflicted
+++ resolved
@@ -77,37 +77,6 @@
   final case class SubstituteError(message: String) extends InterpreterError(message)
 
   final case class UnrecognizedInterpreterError(throwable: Throwable)
-<<<<<<< HEAD
-      extends RuntimeException(throwable)
-      with InterpreterError
-  final case class SortMatchError(override val toString: String) extends InterpreterError
-  final case class ReduceError(override val toString: String)    extends InterpreterError
-  final case class MethodNotDefined(method: String, otherType: String) extends InterpreterError {
-    override def toString: String =
-      s"Error: Method `$method` is not defined on $otherType."
-  }
-  final case class MethodArgumentNumberMismatch(
-      method: String,
-      expected: Int,
-      actual: Int
-  ) extends InterpreterError {
-    override def toString: String =
-      s"Error: Method `$method` expects $expected Par argument(s), but got $actual argument(s)."
-  }
-  final case class OutOfPhloError() extends InternalError
-  final case class OperatorNotDefined(op: String, otherType: String) extends InterpreterError {
-    override def toString: String =
-      s"Error: Operator `$op` is not defined on $otherType."
-  }
-  final case class OperatorExpectedError(
-      op: String,
-      expected: String,
-      otherType: String
-  ) extends InterpreterError {
-    override def toString: String =
-      s"Error: Operator `$op` expected $expected but got $otherType."
-  }
-=======
       extends InterpreterError("Unrecognized interpreter error", throwable)
 
   final case class SortMatchError(message: String) extends InterpreterError(message)
@@ -125,7 +94,8 @@
 
   final case class OperatorExpectedError(op: String, expected: String, otherType: String)
       extends InterpreterError(s"Error: Operator `$op` is not defined on $otherType.")
->>>>>>> 3c377955
+
+  final case class OutOfPhloError() extends InternalError("Computation ran out of phlogistons.")
 
   implicit val monadErrorTask: MonadError[Task, InterpreterError] =
     new MonadError[Task, InterpreterError] {
