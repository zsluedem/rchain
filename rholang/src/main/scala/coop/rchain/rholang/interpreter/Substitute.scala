--- conflicted
+++ resolved
@@ -154,169 +154,28 @@
             val _ps = for { par <- ps } yield {
               substitute(par.get)
             }
-<<<<<<< HEAD
             val newLocallyFree = locallyFree.until(env.shift)
-            Expr(exprInstance = EListBody(EList(_ps, freeCount, newLocallyFree)))
-          case ETupleBody(ETuple(ps, freeCount, locallyFree)) =>
-            val _ps = for { par <- ps } yield {
-              substitute(par.get)
-            }
-            val newLocallyFree = locallyFree.until(env.shift)
-            Expr(exprInstance = ETupleBody(ETuple(_ps, freeCount, newLocallyFree)))
-          case ESetBody(ESet(ps, freeCount, locallyFree)) =>
-            val _ps = for { par <- ps } yield {
-              substitute(par.get)
-            }
-            val newLocallyFree = locallyFree.until(env.shift)
-            Expr(exprInstance = ESetBody(ESet(_ps, freeCount, newLocallyFree)))
-          case EMapBody(EMap(kvs, freeCount, locallyFree)) =>
-            val _ps = for { KeyValuePair(p1, p2) <- kvs } yield {
-              KeyValuePair(substitute(p1.get), substitute(p2.get))
-            }
-            val newLocallyFree = locallyFree.until(env.shift)
-            Expr(exprInstance = EMapBody(EMap(_ps, freeCount, newLocallyFree)))
-=======
-            val newLocallyFree = locallyFree.from(env.level).map(x => x - env.level)
             Expr(exprInstance = EListBody(EList(_ps, freeCount, newLocallyFree, wildcard)))
           case ETupleBody(ETuple(ps, freeCount, locallyFree, wildcard)) =>
             val _ps = for { par <- ps } yield {
               substitute(par.get)
             }
-            val newLocallyFree = locallyFree.from(env.level).map(x => x - env.level)
+            val newLocallyFree = locallyFree.until(env.shift)
             Expr(exprInstance = ETupleBody(ETuple(_ps, freeCount, newLocallyFree, wildcard)))
           case ESetBody(ESet(ps, freeCount, locallyFree, wildcard)) =>
             val _ps = for { par <- ps } yield {
               substitute(par.get)
             }
-            val newLocallyFree = locallyFree.from(env.level).map(x => x - env.level)
+            val newLocallyFree = locallyFree.until(env.shift)
             Expr(exprInstance = ESetBody(ESet(_ps, freeCount, newLocallyFree, wildcard)))
           case EMapBody(EMap(kvs, freeCount, locallyFree, wildcard)) =>
             val _ps = for { KeyValuePair(p1, p2) <- kvs } yield {
               KeyValuePair(substitute(p1.get), substitute(p2.get))
             }
-            val newLocallyFree = locallyFree.from(env.level).map(x => x - env.level)
+            val newLocallyFree = locallyFree.until(env.shift)
             Expr(exprInstance = EMapBody(EMap(_ps, freeCount, newLocallyFree, wildcard)))
->>>>>>> 9e2912ae
           case g @ _ => exp
         }
       )
       .term
-<<<<<<< HEAD
-=======
-
-  def rename(term: Var, j: Int): Var =
-    term.varInstance match {
-      case BoundVar(i) =>
-        if (i + j < 0)
-          throw new Error(s"Illegal Index [Variable: $term, Level: ${i + j}]")
-        else BoundVar(i + j)
-      case _ => term
-    }
-
-  def rename(term: Channel, j: Int): Channel =
-    term.channelInstance match {
-      case Quote(par)     => Quote(rename(par, j))
-      case ChanVar(varue) => ChanVar(rename(varue, j))
-    }
-
-  def rename(term: Par, j: Int): Par =
-    Par(
-      for (s <- term.sends) yield {
-        rename(s, j)
-      },
-      for (r <- term.receives) yield {
-        rename(r, j)
-      },
-      for (e <- term.evals) yield {
-        rename(e, j)
-      },
-      for (n <- term.news) yield {
-        rename(n, j)
-      },
-      for (e <- term.exprs) yield {
-        rename(e, j)
-      },
-      for (m <- term.matches) yield {
-        rename(m, j)
-      },
-      term.ids,
-      term.freeCount,
-      term.locallyFree.map(x => x + j)
-    )
-
-  def rename(term: Send, j: Int): Send =
-    Send(
-      rename(term.chan.get, j),
-      term.data map { par =>
-        rename(par, j)
-      },
-      term.persistent,
-      term.freeCount,
-      term.locallyFree.map(x => x + j)
-    )
-
-  def rename(term: Receive, j: Int): Receive =
-    Receive(
-      for (ReceiveBind(xs, channel) <- term.binds) yield {
-        ReceiveBind(xs, rename(channel.get, j))
-      },
-      rename(term.body.get, j),
-      term.persistent,
-      term.bindCount,
-      term.freeCount,
-      term.locallyFree.map(x => x + j)
-    )
-
-  def rename(term: Eval, j: Int): Eval =
-    Eval(rename(term.channel.get, j))
-
-  def rename(term: New, j: Int): New =
-    New(term.bindCount, rename(term.p.get, j), term.locallyFree.map(x => x + j))
-
-  def rename(term: Match, j: Int): Match =
-    Match(
-      rename(term.target.get, j),
-      for (MatchCase(pattern, source) <- term.cases) yield {
-        MatchCase(pattern, rename(source.get, j))
-      },
-      term.freeCount,
-      term.locallyFree.map(x => x + j)
-    )
-
-  def rename(term: Expr, j: Int): Expr =
-    term.exprInstance match {
-      case EVarBody(EVar(v))          => EVar(rename(v.get, j))
-      case ENotBody(ENot(p))          => ENot(rename(p.get, j))
-      case ENegBody(ENeg(p))          => ENeg(rename(p.get, j))
-      case EMultBody(EMult(p1, p2))   => EMult(rename(p1.get, j), rename(p2.get, j))
-      case EDivBody(EDiv(p1, p2))     => EDiv(rename(p1.get, j), rename(p2.get, j))
-      case EPlusBody(EPlus(p1, p2))   => EPlus(rename(p1.get, j), rename(p2.get, j))
-      case EMinusBody(EMinus(p1, p2)) => EMinus(rename(p1.get, j), rename(p2.get, j))
-      case ELtBody(ELt(p1, p2))       => ELt(rename(p1.get, j), rename(p2.get, j))
-      case ELteBody(ELte(p1, p2))     => ELte(rename(p1.get, j), rename(p2.get, j))
-      case EGtBody(EGt(p1, p2))       => EGt(rename(p1.get, j), rename(p2.get, j))
-      case EGteBody(EGte(p1, p2))     => EGte(rename(p1.get, j), rename(p2.get, j))
-      case EEqBody(EEq(p1, p2))       => EEq(rename(p1.get, j), rename(p2.get, j))
-      case ENeqBody(ENeq(p1, p2))     => ENeq(rename(p1.get, j), rename(p2.get, j))
-      case EAndBody(EAnd(p1, p2))     => EAnd(rename(p1.get, j), rename(p2.get, j))
-      case EOrBody(EOr(p1, p2))       => EOr(rename(p1.get, j), rename(p2.get, j))
-      case EListBody(EList(xs, freeCount, locallyFree, wildcard)) =>
-        EList(for { par <- xs } yield {
-          rename(par, j)
-        }, freeCount, locallyFree.map(x => x + j), wildcard)
-      case ETupleBody(ETuple(xs, freeCount, locallyFree, wildcard)) =>
-        ETuple(for { par <- xs } yield {
-          rename(par, j)
-        }, freeCount, locallyFree.map(x => x + j), wildcard)
-      case ESetBody(ESet(xs, freeCount, locallyFree, wildcard)) =>
-        ESet(for { par <- xs } yield {
-          rename(par, j)
-        }, freeCount, locallyFree.map(x => x + j), wildcard)
-      case EMapBody(EMap(xs, freeCount, locallyFree, wildcard)) =>
-        EMap(for { KeyValuePair(par0, par1) <- xs } yield {
-          KeyValuePair(rename(par0.get, j), rename(par1.get, j))
-        }, freeCount, locallyFree.map(x => x + j), wildcard)
-      case g @ _ => term
-    }
->>>>>>> 9e2912ae
 }