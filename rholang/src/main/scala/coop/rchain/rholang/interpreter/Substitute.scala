package coop.rchain.rholang.interpreter

<<<<<<< HEAD
import cats.Monad
=======
>>>>>>> 26500e32
import cats.effect.Sync
import cats.implicits._
import coop.rchain.models.Channel.ChannelInstance
import coop.rchain.models.Channel.ChannelInstance._
import coop.rchain.models.Connective.ConnectiveInstance
import coop.rchain.models.Connective.ConnectiveInstance._
import coop.rchain.models.Expr.ExprInstance._
import coop.rchain.models.Var.VarInstance._
import coop.rchain.models._
<<<<<<< HEAD
=======
import coop.rchain.models.rholang.sort._
import coop.rchain.rholang.interpreter.errors.SubstituteError
>>>>>>> 26500e32
import coop.rchain.models.rholang.implicits._
import coop.rchain.models.rholang.sort._
import coop.rchain.rholang.interpreter.accounting.CostAccountingAlg
import coop.rchain.rholang.interpreter.errors.SubstituteError

trait Substitute[M[_], A] {
  def substitute(term: A, depth: Int)(implicit env: Env[Par],
                                      costAccounting: CostAccountingAlg[M]): M[A]
  def substituteNoSort(term: A, depth: Int)(implicit env: Env[Par],
                                            costAccounting: CostAccountingAlg[M]): M[A]
}

object Substitute {
<<<<<<< HEAD
  private[this] def substitute2[M[_]: Monad, A, B, C](termA: A, termB: B, depth: Int)(
      f: (A, B) => C)(implicit evA: Substitute[M, A],
                      evB: Substitute[M, B],
                      costAccountingAlg: CostAccountingAlg[M],
                      env: Env[Par]): M[C] =
    (evA.substitute(termA, depth), evB.substitute(termB, depth)).mapN(f)

  private[this] def substituteNoSort2[M[_]: Monad, A, B, C](termA: A, termB: B, depth: Int)(
      f: (A, B) => C)(implicit evA: Substitute[M, A],
                      evB: Substitute[M, B],
                      costAccountingAlg: CostAccountingAlg[M],
                      env: Env[Par]): M[C] =
    (evA.substituteNoSort(termA, depth), evB.substituteNoSort(termB, depth)).mapN(f)

  private[this] def maybeSubstitute[M[_]: Sync](term: Var, depth: Int)(
      implicit costAccountingAlg: CostAccountingAlg[M],
      env: Env[Par]): M[Either[Var, Par]] =
=======
  def substitute2[M[_]: Monad, A, B, C](termA: A, termB: B)(f: (A, B) => C)(
      implicit evA: Substitute[M, A],
      evB: Substitute[M, B],
      depth: Int,
      env: Env[Par]): M[C] =
    (evA.substitute(termA), evB.substitute(termB)).mapN(f)

  def substituteNoSort2[M[_]: Monad, A, B, C](termA: A, termB: B)(f: (A, B) => C)(
      implicit evA: Substitute[M, A],
      evB: Substitute[M, B],
      depth: Int,
      env: Env[Par]): M[C] =
    (evA.substituteNoSort(termA), evB.substituteNoSort(termB)).mapN(f)

  def apply[M[_], A](implicit ev: Substitute[M, A]): Substitute[M, A] = ev

  def maybeSubstitute[M[+ _]: Sync](term: Var)(implicit depth: Int,
                                               env: Env[Par]): M[Either[Var, Par]] =
>>>>>>> 26500e32
    if (depth != 0)
      costAccountingAlg.charge(term.serializedSize) *>
        Sync[M].pure(Left(term))
    else
      term.varInstance match {
        case BoundVar(index) =>
          env.get(index) match {
            case Some(par) =>
              costAccountingAlg.charge(par.serializedSize) *>
                Sync[M].pure(Right(par))
            case None =>
              costAccountingAlg.charge(term.serializedSize) *>
                Sync[M].pure(Left(term))
          }
        case _ =>
<<<<<<< HEAD
          costAccountingAlg.charge(term.serializedSize) *>
            Sync[M].raiseError(SubstituteError(s"Illegal Substitution [$term]"))
      }

  def maybeSubstitute[M[_]: Sync](term: EVar, depth: Int)(
      implicit costAccountingAlg: CostAccountingAlg[M],
      env: Env[Par]): M[Either[EVar, Par]] =
    maybeSubstitute[M](term.v, depth).map {
      case Left(_)    => Left(term)
      case Right(par) => Right(par)
    }

  def maybeSubstitute[M[_]: Sync](term: EEvalBody, depth: Int)(
      implicit env: Env[Par],
      costAccountingAlg: CostAccountingAlg[M]): M[Either[Expr, Par]] =
=======
          Sync[M].raiseError(SubstituteError(s"Illegal Substitution [$term]"))
      }

  def maybeSubstitute[M[_]: Sync](term: EVar)(implicit depth: Int,
                                              env: Env[Par]): M[Either[EVar, Par]] =
    maybeSubstitute[M](term.v).map {
      case Left(v)    => Left(EVar(v))
      case Right(par) => Right(par)
    }

  def maybeSubstitute[M[_]: Sync](term: EEvalBody)(implicit depth: Int,
                                                   env: Env[Par]): M[Either[Expr, Par]] =
>>>>>>> 26500e32
    term.value.channelInstance match {
      case Quote(p) => substitutePar[M].substituteNoSort(p, depth).map(Right(_))
      case ChanVar(v) =>
        maybeSubstitute[M](v, depth).map {
          case Left(v)    => Left(Expr(EEvalBody(ChanVar(v))))
          case Right(par) => Right(par)
        }
      case ChannelInstance.Empty => Sync[M].pure(Left(Expr(term)))
    }

<<<<<<< HEAD
  def maybeSubstitute[M[_]: Sync](term: VarRef, depth: Int)(
      implicit env: Env[Par],
      costAccountingAlg: CostAccountingAlg[M]): M[Either[VarRef, Par]] =
=======
  def maybeSubstitute[M[_]: Sync](term: VarRef)(implicit depth: Int,
                                                env: Env[Par]): M[Either[VarRef, Par]] =
>>>>>>> 26500e32
    if (term.depth != depth)
      costAccountingAlg.charge(term.serializedSize) *>
        Sync[M].pure(Left(term))
    else
      env.get(term.index) match {
        case Some(par) =>
          costAccountingAlg.charge(par.serializedSize) *>
            Sync[M].pure(Right(par))
        case None =>
          costAccountingAlg.charge(term.serializedSize) *>
            Sync[M].pure(Left(term))
      }

  implicit def substituteQuote[M[_]: Sync]: Substitute[M, Quote] =
    new Substitute[M, Quote] {

      override def substitute(term: Quote, depth: Int)(
          implicit
          env: Env[Par],
          costAccountingAlg: CostAccountingAlg[M]): M[Quote] =
        substitutePar[M].substitute(term.value, depth).map(subst => Quote(subst))

      override def substituteNoSort(term: Quote, depth: Int)(
          implicit
          env: Env[Par],
          costAccountingAlg: CostAccountingAlg[M]): M[Quote] =
        substitutePar[M].substituteNoSort(term.value, depth).map(subst => Quote(subst))
    }

  implicit def substituteBundle[M[_]: Sync]: Substitute[M, Bundle] =
    new Substitute[M, Bundle] {
      import BundleOps._

      override def substitute(term: Bundle, depth: Int)(
          implicit
          env: Env[Par],
          costAccountingAlg: CostAccountingAlg[M]): M[Bundle] =
        substitutePar[M].substitute(term.body, depth).map { subBundle =>
          subBundle.singleBundle() match {
            case Some(value) => term.merge(value)
            case None        => term.copy(body = subBundle)
          }
        }

      override def substituteNoSort(term: Bundle, depth: Int)(
          implicit
          env: Env[Par],
          costAccountingAlg: CostAccountingAlg[M]): M[Bundle] =
        substitutePar[M].substituteNoSort(term.body, depth).map { subBundle =>
          subBundle.singleBundle() match {
            case Some(value) => term.merge(value)
            case None        => term.copy(body = subBundle)
          }
        }
    }

  implicit def substituteChannel[M[_]: Sync]: Substitute[M, Channel] =
    new Substitute[M, Channel] {

      override def substituteNoSort(term: Channel, depth: Int)(
          implicit
          env: Env[Par],
          costAccountingAlg: CostAccountingAlg[M]): M[Channel] =
        for {
          channelSubst <- term.channelInstance match {
                           case Quote(p) => substitutePar[M].substitute(p, depth).map(Quote(_))
                           case ChanVar(v) =>
                             maybeSubstitute[M](v, depth).map {
                               case Left(_v) => ChanVar(_v)
                               case Right(p) => Quote(p)
                             }
                           case ChannelInstance.Empty => Sync[M].pure(term.channelInstance)
                         }
        } yield channelSubst

      override def substitute(term: Channel, depth: Int)(
          implicit
          env: Env[Par],
          costAccountingAlg: CostAccountingAlg[M]): M[Channel] =
        substituteNoSort(term, depth).map(channelSubst =>
          ChannelSortMatcher.sortMatch(channelSubst).term)
    }

  implicit def substitutePar[M[_]: Sync]: Substitute[M, Par] =
    new Substitute[M, Par] {
      def subExp(exprs: Seq[Expr], depth: Int)(implicit
                                               env: Env[Par],
                                               costAccountingAlg: CostAccountingAlg[M]): M[Par] =
        exprs.toList.reverse.foldM(VectorPar()) { (par, expr) =>
          expr.exprInstance match {
            case EVarBody(e) =>
              maybeSubstitute[M](e, depth).map {
                case Left(_e)    => par.prepend(_e)
                case Right(_par) => _par ++ par
              }
            case e: EEvalBody =>
              maybeSubstitute[M](e, depth).map {
                case Left(expr)  => par.prepend(expr)
                case Right(_par) => _par ++ par
              }
            case _ => substituteExpr[M].substituteNoSort(expr, depth).map(par.prepend(_))
          }
        }

      def subConn(conns: Seq[Connective], depth: Int)(
          implicit
          env: Env[Par],
          costAccountingAlg: CostAccountingAlg[M]): M[Par] =
        conns.toList.reverse.foldM(VectorPar()) { (par, conn) =>
          conn.connectiveInstance match {
            case VarRefBody(v) =>
              maybeSubstitute[M](v, depth).map {
                case Left(_)       => par.prepend(conn)
                case Right(newPar) => newPar ++ par
              }
            case ConnectiveInstance.Empty => par.pure[M]
            case ConnAndBody(ConnectiveBody(ps)) =>
              ps.toVector
                .traverse(substitutePar[M].substituteNoSort(_, depth))
                .map(ps => Connective(ConnAndBody(ConnectiveBody(ps))))
            case ConnOrBody(ConnectiveBody(ps)) =>
              ps.toVector
                .traverse(substitutePar[M].substituteNoSort(_, depth))
                .map(ps => Connective(ConnOrBody(ConnectiveBody(ps))))
            case ConnNotBody(p) =>
              substitutePar[M].substituteNoSort(p, depth).map(p => Connective(ConnNotBody(p)))
          }
        }

      override def substituteNoSort(term: Par, depth: Int)(
          implicit
          env: Env[Par],
          costAccountingAlg: CostAccountingAlg[M]): M[Par] =
        for {
          exprs       <- subExp(term.exprs, depth)
          connectives <- subConn(term.connectives, depth)
          sends       <- term.sends.toVector.traverse(substituteSend[M].substituteNoSort(_, depth))
          bundles     <- term.bundles.toVector.traverse(substituteBundle[M].substituteNoSort(_, depth))
          receives <- term.receives.toVector
                       .traverse(substituteReceive[M].substituteNoSort(_, depth))
          news    <- term.news.toVector.traverse(substituteNew[M].substituteNoSort(_, depth))
          matches <- term.matches.toVector.traverse(substituteMatch[M].substituteNoSort(_, depth))
          par = exprs ++
            connectives ++
            Par(
              exprs = Nil,
              sends = sends,
              bundles = bundles,
              receives = receives,
              news = news,
              matches = matches,
              ids = term.ids,
              connectives = Nil,
              locallyFree = term.locallyFree.until(env.shift),
              connectiveUsed = term.connectiveUsed
            )
        } yield par

      override def substitute(term: Par, depth: Int)(
          implicit
          env: Env[Par],
          costAccountingAlg: CostAccountingAlg[M]): M[Par] =
        substituteNoSort(term, depth).map(par => ParSortMatcher.sortMatch(par).term)
    }

  implicit def substituteSend[M[_]: Sync]: Substitute[M, Send] =
    new Substitute[M, Send] {
      override def substituteNoSort(term: Send, depth: Int)(
          implicit
          env: Env[Par],
          costAccountingAlg: CostAccountingAlg[M]): M[Send] =
        for {
          channelsSub <- substituteChannel[M].substituteNoSort(term.chan, depth)
          parsSub     <- term.data.toVector.traverse(substitutePar[M].substituteNoSort(_, depth))
          send = Send(
            chan = channelsSub,
            data = parsSub,
            persistent = term.persistent,
            locallyFree = term.locallyFree.until(env.shift),
            connectiveUsed = term.connectiveUsed
          )
        } yield send

      override def substitute(term: Send, depth: Int)(
          implicit
          env: Env[Par],
          costAccountingAlg: CostAccountingAlg[M]): M[Send] =
        substituteNoSort(term, depth).map(send => SendSortMatcher.sortMatch(send).term)
    }

  implicit def substituteReceive[M[_]: Sync]: Substitute[M, Receive] =
    new Substitute[M, Receive] {
      override def substituteNoSort(term: Receive, depth: Int)(
          implicit
          env: Env[Par],
          costAccountingAlg: CostAccountingAlg[M]): M[Receive] =
        for {
          bindsSub <- term.binds.toVector.traverse {
                       case ReceiveBind(patterns, chan, rem, freeCount) =>
                         for {
                           subChannel <- substituteChannel[M].substituteNoSort(chan, depth)
                           subPatterns <- patterns.toVector.traverse(
                                           pattern =>
                                             substituteChannel[M]
                                               .substituteNoSort(pattern, depth + 1)(
                                                 env,
                                                 costAccountingAlg))
                         } yield ReceiveBind(subPatterns, subChannel, rem, freeCount)
                     }
          bodySub <- substitutePar[M].substituteNoSort(term.body, depth)(env.shift(term.bindCount),
                                                                         costAccountingAlg)
          rec = Receive(
            binds = bindsSub,
            body = bodySub,
            persistent = term.persistent,
            bindCount = term.bindCount,
            locallyFree = term.locallyFree.until(env.shift),
            connectiveUsed = term.connectiveUsed
          )
        } yield rec

      override def substitute(term: Receive, depth: Int)(
          implicit
          env: Env[Par],
          costAccountingAlg: CostAccountingAlg[M]): M[Receive] =
        substituteNoSort(term, depth).map(rec => ReceiveSortMatcher.sortMatch(rec).term)

    }

  implicit def substituteNew[M[_]: Sync]: Substitute[M, New] =
    new Substitute[M, New] {
      override def substituteNoSort(term: New, depth: Int)(
          implicit
          env: Env[Par],
          costAccountingAlg: CostAccountingAlg[M]): M[New] =
        for {
          newSub <- substitutePar[M]
                     .substituteNoSort(term.p, depth)(env.shift(term.bindCount), costAccountingAlg)
          neu = New(term.bindCount, newSub, term.locallyFree.until(env.shift))
        } yield neu
      override def substitute(term: New, depth: Int)(
          implicit
          env: Env[Par],
          costAccountingAlg: CostAccountingAlg[M]): M[New] =
        substituteNoSort(term, depth).map(newSub => NewSortMatcher.sortMatch(newSub).term)
    }

  implicit def substituteMatch[M[_]: Sync]: Substitute[M, Match] =
    new Substitute[M, Match] {
      override def substituteNoSort(term: Match, depth: Int)(
          implicit
          env: Env[Par],
          costAccountingAlg: CostAccountingAlg[M]): M[Match] =
        for {
          targetSub <- substitutePar[M].substituteNoSort(term.target, depth)
          casesSub <- term.cases.toVector.traverse {
                       case MatchCase(_case, _par, freeCount) =>
                         for {
                           par <- substitutePar[M].substituteNoSort(_par, depth)(
                                   env.shift(freeCount),
                                   costAccountingAlg)
                           subCase <- substitutePar[M].substituteNoSort(_case, depth + 1)
                         } yield MatchCase(subCase, par, freeCount)
                     }
          mat = Match(targetSub, casesSub, term.locallyFree.until(env.shift), term.connectiveUsed)
        } yield mat

      override def substitute(term: Match, depth: Int)(
          implicit
          env: Env[Par],
          costAccountingAlg: CostAccountingAlg[M]): M[Match] =
        substituteNoSort(term, depth).map(mat => MatchSortMatcher.sortMatch(mat).term)
    }

  implicit def substituteExpr[M[_]: Sync]: Substitute[M, Expr] =
    new Substitute[M, Expr] {
      private[this] def substituteDelegate(
          term: Expr,
          s1: Par => M[Par],
          s2: (Par, Par) => ((Par, Par) => Expr) => M[Expr])(implicit env: Env[Par]): M[Expr] =
        term.exprInstance match {
          case ENotBody(ENot(par)) => s1(par).map(ENot(_))
          case ENegBody(ENeg(par)) => s1(par).map(ENeg(_))
          case EMultBody(EMult(par1, par2)) =>
            s2(par1, par2)(EMult(_, _))
          case EDivBody(EDiv(par1, par2)) =>
            s2(par1, par2)(EDiv(_, _))
          case EPlusBody(EPlus(par1, par2)) =>
            s2(par1, par2)(EPlus(_, _))
          case EMinusBody(EMinus(par1, par2)) =>
            s2(par1, par2)(EMinus(_, _))
          case ELtBody(ELt(par1, par2)) =>
            s2(par1, par2)(ELt(_, _))
          case ELteBody(ELte(par1, par2)) =>
            s2(par1, par2)(ELte(_, _))
          case EGtBody(EGt(par1, par2)) =>
            s2(par1, par2)(EGt(_, _))
          case EGteBody(EGte(par1, par2)) =>
            s2(par1, par2)(EGte(_, _))
          case EEqBody(EEq(par1, par2)) =>
            s2(par1, par2)(EEq(_, _))
          case ENeqBody(ENeq(par1, par2)) =>
            s2(par1, par2)(ENeq(_, _))
          case EAndBody(EAnd(par1, par2)) =>
            s2(par1, par2)(EAnd(_, _))
          case EOrBody(EOr(par1, par2)) =>
            s2(par1, par2)(EOr(_, _))
          case EListBody(EList(ps, locallyFree, connectiveUsed, rem)) =>
            for {
              pss <- ps.toVector
                      .traverse(p => s1(p))
              newLocallyFree = locallyFree.until(env.shift)
            } yield Expr(exprInstance = EListBody(EList(pss, newLocallyFree, connectiveUsed, rem)))

          case ETupleBody(ETuple(ps, locallyFree, connectiveUsed)) =>
            for {
              pss <- ps.toVector
                      .traverse(p => s1(p))
              newLocallyFree = locallyFree.until(env.shift)
            } yield Expr(exprInstance = ETupleBody(ETuple(pss, newLocallyFree, connectiveUsed)))

          case ESetBody(ParSet(shs, connectiveUsed, locallyFree)) =>
            for {
              pss <- shs.sortedPars
                      .traverse(p => s1(p))
            } yield
              Expr(exprInstance = ESetBody(
                ParSet(SortedParHashSet(pss), connectiveUsed, locallyFree.map(_.until(env.shift)))))

          case EMapBody(ParMap(spm, connectiveUsed, locallyFree)) =>
            for {
              kvps <- spm.sortedMap.traverse {
                       case (p1, p2) =>
                         for {
                           pk1 <- s1(p1)
                           pk2 <- s1(p2)
                         } yield (pk1, pk2)
                     }
            } yield
              Expr(
                exprInstance =
                  EMapBody(ParMap(kvps, connectiveUsed, locallyFree.map(_.until(env.shift)))))
          case EMethodBody(EMethod(mtd, target, arguments, locallyFree, connectiveUsed)) =>
            for {
              subTarget    <- s1(target)
              subArguments <- arguments.toVector.traverse(p => s1(p))
            } yield
              Expr(
                exprInstance = EMethodBody(
                  EMethod(mtd,
                          subTarget,
                          subArguments,
                          locallyFree.until(env.shift),
                          connectiveUsed)))
          case g @ _ => Sync[M].pure(term)
        }
      override def substitute(term: Expr, depth: Int)(
          implicit
          env: Env[Par],
          costAccountingAlg: CostAccountingAlg[M]): M[Expr] =
        substituteDelegate(term,
                           substitutePar[M].substitute(_, depth),
                           substitute2[M, Par, Par, Expr](_, _, depth))
      override def substituteNoSort(term: Expr, depth: Int)(
          implicit
          env: Env[Par],
          costAccountingAlg: CostAccountingAlg[M]): M[Expr] =
        substituteDelegate(term,
                           substitutePar[M].substituteNoSort(_, depth),
                           substituteNoSort2[M, Par, Par, Expr](_, _, depth))
    }
}<|MERGE_RESOLUTION|>--- conflicted
+++ resolved
@@ -1,9 +1,6 @@
 package coop.rchain.rholang.interpreter
 
-<<<<<<< HEAD
 import cats.Monad
-=======
->>>>>>> 26500e32
 import cats.effect.Sync
 import cats.implicits._
 import coop.rchain.models.Channel.ChannelInstance
@@ -13,11 +10,8 @@
 import coop.rchain.models.Expr.ExprInstance._
 import coop.rchain.models.Var.VarInstance._
 import coop.rchain.models._
-<<<<<<< HEAD
-=======
 import coop.rchain.models.rholang.sort._
 import coop.rchain.rholang.interpreter.errors.SubstituteError
->>>>>>> 26500e32
 import coop.rchain.models.rholang.implicits._
 import coop.rchain.models.rholang.sort._
 import coop.rchain.rholang.interpreter.accounting.CostAccountingAlg
@@ -31,7 +25,6 @@
 }
 
 object Substitute {
-<<<<<<< HEAD
   private[this] def substitute2[M[_]: Monad, A, B, C](termA: A, termB: B, depth: Int)(
       f: (A, B) => C)(implicit evA: Substitute[M, A],
                       evB: Substitute[M, B],
@@ -49,26 +42,6 @@
   private[this] def maybeSubstitute[M[_]: Sync](term: Var, depth: Int)(
       implicit costAccountingAlg: CostAccountingAlg[M],
       env: Env[Par]): M[Either[Var, Par]] =
-=======
-  def substitute2[M[_]: Monad, A, B, C](termA: A, termB: B)(f: (A, B) => C)(
-      implicit evA: Substitute[M, A],
-      evB: Substitute[M, B],
-      depth: Int,
-      env: Env[Par]): M[C] =
-    (evA.substitute(termA), evB.substitute(termB)).mapN(f)
-
-  def substituteNoSort2[M[_]: Monad, A, B, C](termA: A, termB: B)(f: (A, B) => C)(
-      implicit evA: Substitute[M, A],
-      evB: Substitute[M, B],
-      depth: Int,
-      env: Env[Par]): M[C] =
-    (evA.substituteNoSort(termA), evB.substituteNoSort(termB)).mapN(f)
-
-  def apply[M[_], A](implicit ev: Substitute[M, A]): Substitute[M, A] = ev
-
-  def maybeSubstitute[M[+ _]: Sync](term: Var)(implicit depth: Int,
-                                               env: Env[Par]): M[Either[Var, Par]] =
->>>>>>> 26500e32
     if (depth != 0)
       costAccountingAlg.charge(term.serializedSize) *>
         Sync[M].pure(Left(term))
@@ -84,7 +57,6 @@
                 Sync[M].pure(Left(term))
           }
         case _ =>
-<<<<<<< HEAD
           costAccountingAlg.charge(term.serializedSize) *>
             Sync[M].raiseError(SubstituteError(s"Illegal Substitution [$term]"))
       }
@@ -100,20 +72,6 @@
   def maybeSubstitute[M[_]: Sync](term: EEvalBody, depth: Int)(
       implicit env: Env[Par],
       costAccountingAlg: CostAccountingAlg[M]): M[Either[Expr, Par]] =
-=======
-          Sync[M].raiseError(SubstituteError(s"Illegal Substitution [$term]"))
-      }
-
-  def maybeSubstitute[M[_]: Sync](term: EVar)(implicit depth: Int,
-                                              env: Env[Par]): M[Either[EVar, Par]] =
-    maybeSubstitute[M](term.v).map {
-      case Left(v)    => Left(EVar(v))
-      case Right(par) => Right(par)
-    }
-
-  def maybeSubstitute[M[_]: Sync](term: EEvalBody)(implicit depth: Int,
-                                                   env: Env[Par]): M[Either[Expr, Par]] =
->>>>>>> 26500e32
     term.value.channelInstance match {
       case Quote(p) => substitutePar[M].substituteNoSort(p, depth).map(Right(_))
       case ChanVar(v) =>
@@ -124,14 +82,9 @@
       case ChannelInstance.Empty => Sync[M].pure(Left(Expr(term)))
     }
 
-<<<<<<< HEAD
   def maybeSubstitute[M[_]: Sync](term: VarRef, depth: Int)(
       implicit env: Env[Par],
       costAccountingAlg: CostAccountingAlg[M]): M[Either[VarRef, Par]] =
-=======
-  def maybeSubstitute[M[_]: Sync](term: VarRef)(implicit depth: Int,
-                                                env: Env[Par]): M[Either[VarRef, Par]] =
->>>>>>> 26500e32
     if (term.depth != depth)
       costAccountingAlg.charge(term.serializedSize) *>
         Sync[M].pure(Left(term))
