--- conflicted
+++ resolved
@@ -14,12 +14,9 @@
 import coop.rchain.rholang.interpreter.storage.implicits._
 import coop.rchain.rspace._
 import coop.rchain.rspace.history.Branch
-<<<<<<< HEAD
 import coop.rchain.rspace.pure.PureRSpace
-=======
 import coop.rchain.shared.StoreType
 import coop.rchain.shared.StoreType._
->>>>>>> 89262a0a
 import monix.eval.Task
 
 import scala.collection.immutable
@@ -40,12 +37,8 @@
 
 object Runtime {
 
-<<<<<<< HEAD
-  type RhoISpace       = CPARK[ISpace]
+  type RhoISpace       = CPARK[FreudianSpace]
   type RhoPureSpace    = TCPARK[PureRSpace]
-=======
-  type RhoISpace       = CPARK[FreudianSpace]
->>>>>>> 89262a0a
   type RhoRSpace       = CPARK[RSpace]
   type RhoReplayRSpace = CPARK[ReplayRSpace]
 
