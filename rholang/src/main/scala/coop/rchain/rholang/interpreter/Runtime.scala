package coop.rchain.rholang.interpreter

import java.nio.file.{Files, Path}

import cats.Id
import cats.mtl.FunctorTell
import com.google.protobuf.ByteString
import coop.rchain.models.Channel.ChannelInstance.{ChanVar, Quote}
import coop.rchain.models.Expr.ExprInstance.GString
import coop.rchain.models.TaggedContinuation.TaggedCont.ScalaBodyRef
import coop.rchain.models.Var.VarInstance.FreeVar
import coop.rchain.models._
import coop.rchain.models.rholang.implicits._
import coop.rchain.rholang.interpreter.Runtime._
import coop.rchain.rholang.interpreter.errors.OutOfPhlogistonsError
import coop.rchain.rholang.interpreter.storage.implicits._
import coop.rchain.rspace.ISpace.IdISpace
import coop.rchain.rspace._
import coop.rchain.rspace.history.Branch
import coop.rchain.rspace.pure.PureRSpace
import coop.rchain.shared.StoreType
import coop.rchain.shared.StoreType._
import monix.eval.Task

import scala.collection.immutable

class Runtime private (val reducer: Reduce[Task],
                       val replayReducer: Reduce[Task],
                       val space: RhoISpace,
                       val replaySpace: RhoReplayRSpace,
                       var errorLog: ErrorLog,
                       val context: RhoContext) {
  def readAndClearErrorVector(): Vector[Throwable] = errorLog.readAndClearErrorVector()
  def close(): Unit = {
    space.close()
    replaySpace.close()
    context.close()
  }
}

object Runtime {

<<<<<<< HEAD
  type RhoISpace       = CPARK[IdISpace]
  type RhoRSpace       = CPARK[IdISpace]
=======
  type RhoISpace       = CPARK[FreudianSpace]
  type RhoPureSpace    = TCPARK[PureRSpace]
  type RhoRSpace       = CPARK[RSpace]
>>>>>>> efb829cd
  type RhoReplayRSpace = CPARK[ReplayRSpace]

  type RhoIStore  = CPAK[IStore]
  type RhoContext = CPAK[Context]

  type RhoDispatch    = Dispatch[Task, ListChannelWithRandom, TaggedContinuation]
  type RhoSysFunction = Function1[Seq[ListChannelWithRandom], Task[Unit]]
  type RhoDispatchMap = Map[Long, RhoSysFunction]

  private type CPAK[F[_, _, _, _]] =
    F[Channel, BindPattern, ListChannelWithRandom, TaggedContinuation]

  private type CPARK[F[_, _, _, _, _, _]] =
    F[Channel,
      BindPattern,
      OutOfPhlogistonsError.type,
      ListChannelWithRandom,
      ListChannelWithRandom,
      TaggedContinuation]

  private type TCPARK[F[_[_], _, _, _, _, _, _]] =
    F[Task,
      Channel,
      BindPattern,
      OutOfPhlogistonsError.type,
      ListChannelWithRandom,
      ListChannelWithRandom,
      TaggedContinuation]

  type Name      = Par
  type Arity     = Int
  type Remainder = Option[Var]
  type Ref       = Long

  object BodyRefs {
    val STDOUT: Long                              = 0L
    val STDOUT_ACK: Long                          = 1L
    val STDERR: Long                              = 2L
    val STDERR_ACK: Long                          = 3L
    val ED25519_VERIFY: Long                      = 4L
    val SHA256_HASH: Long                         = 5L
    val KECCAK256_HASH: Long                      = 6L
    val BLAKE2B256_HASH: Long                     = 7L
    val SECP256K1_VERIFY: Long                    = 9L
    val REG_LOOKUP: Long                          = 10L
    val REG_LOOKUP_CALLBACK: Long                 = 11L
    val REG_INSERT: Long                          = 12L
    val REG_INSERT_CALLBACK: Long                 = 13L
    val REG_DELETE: Long                          = 14L
    val REG_DELETE_ROOT_CALLBACK: Long            = 15L
    val REG_DELETE_CALLBACK: Long                 = 16L
    val REG_PUBLIC_LOOKUP: Long                   = 17L
    val REG_PUBLIC_REGISTER_RANDOM: Long          = 18L
    val REG_PUBLIC_REGISTER_INSERT_CALLBACK: Long = 19L
  }

  private def introduceSystemProcesses(space: RhoISpace,
                                       replaySpace: RhoISpace,
                                       processes: immutable.Seq[(Name, Arity, Remainder, Ref)])
    : Seq[Option[(TaggedContinuation, Seq[ListChannelWithRandom])]] =
    processes.flatMap {
      case (name, arity, remainder, ref) =>
        val channels = List(Channel(Quote(name)))
        val patterns = List(
          BindPattern((0 until arity).map[Channel, Seq[Channel]](i => ChanVar(FreeVar(i))),
                      remainder,
                      freeCount = arity))
        val continuation = TaggedContinuation(ScalaBodyRef(ref))
        Seq(
          space.install(channels, patterns, continuation),
//          replaySpace.install(channels, patterns, continuation)
        )
    }

  def setupRSpace(dataDir: Path, mapSize: Long, storeType: StoreType) = {
    val context: RhoContext = storeType match {
      case InMem => Context.createInMemory()
      case LMDB =>
        if (Files.notExists(dataDir)) {
          Files.createDirectories(dataDir)
        }
        Context.create(dataDir, mapSize, true)
      case FineLockingLMDB =>
        if (Files.notExists(dataDir)) {
          Files.createDirectories(dataDir)
        }
        Context.createFineGrained(dataDir, mapSize)
      case Mixed =>
        if (Files.notExists(dataDir)) {
          Files.createDirectories(dataDir)
        }
        Context.createMixed(dataDir, mapSize)
    }

    val space: RhoRSpace             = RSpace.create(context, Branch.MASTER)
    val replaySpace: RhoReplayRSpace = ReplayRSpace.create(context, Branch.REPLAY)

    (context, space, replaySpace)
  }

  // TODO: remove default store type
  def create(dataDir: Path, mapSize: Long, storeType: StoreType = LMDB): Runtime = {
    val (context, space, replaySpace) = setupRSpace(dataDir, mapSize, storeType)

    val errorLog                                  = new ErrorLog()
    implicit val ft: FunctorTell[Task, Throwable] = errorLog

    def dispatchTableCreator(space: RhoISpace, dispatcher: RhoDispatch): RhoDispatchMap = {
      import BodyRefs._
      val pureSpace: RhoPureSpace = new PureRSpace(space)
      val registry                = new Registry(pureSpace, dispatcher)
      Map(
        STDOUT                     -> SystemProcesses.stdout,
        STDOUT_ACK                 -> SystemProcesses.stdoutAck(space, dispatcher),
        STDERR                     -> SystemProcesses.stderr,
        STDERR_ACK                 -> SystemProcesses.stderrAck(space, dispatcher),
        ED25519_VERIFY             -> SystemProcesses.ed25519Verify(space, dispatcher),
        SHA256_HASH                -> SystemProcesses.sha256Hash(space, dispatcher),
        KECCAK256_HASH             -> SystemProcesses.keccak256Hash(space, dispatcher),
        BLAKE2B256_HASH            -> SystemProcesses.blake2b256Hash(space, dispatcher),
        SECP256K1_VERIFY           -> SystemProcesses.secp256k1Verify(space, dispatcher),
        REG_LOOKUP                 -> (registry.lookup(_)),
        REG_LOOKUP_CALLBACK        -> (registry.lookupCallback(_)),
        REG_INSERT                 -> (registry.insert(_)),
        REG_INSERT_CALLBACK        -> (registry.insertCallback(_)),
        REG_DELETE                 -> (registry.delete(_)),
        REG_DELETE_ROOT_CALLBACK   -> (registry.deleteRootCallback(_)),
        REG_DELETE_CALLBACK        -> (registry.deleteCallback(_)),
        REG_PUBLIC_LOOKUP          -> (registry.publicLookup(_)),
        REG_PUBLIC_REGISTER_RANDOM -> (registry.publicRegisterRandom(_))
      )
    }

    def byteName(b: Byte): Par = GPrivate(ByteString.copyFrom(Array[Byte](b)))

    val urnMap: Map[String, Par] = Map("rho:io:stdout" -> byteName(0),
                                       "rho:io:stdoutAck" -> byteName(1),
                                       "rho:io:stderr"    -> byteName(2),
                                       "rho:io:stderrAck" -> byteName(3))

    lazy val dispatchTable: RhoDispatchMap =
      dispatchTableCreator(space, dispatcher)

    lazy val replayDispatchTable: RhoDispatchMap =
      dispatchTableCreator(replaySpace, replayDispatcher)

    lazy val dispatcher: RhoDispatch =
      RholangAndScalaDispatcher.create(space, dispatchTable, urnMap)

    lazy val replayDispatcher: RhoDispatch =
      RholangAndScalaDispatcher.create(replaySpace, replayDispatchTable, urnMap)

    val procDefs: immutable.Seq[(Name, Arity, Remainder, Ref)] = {
      import BodyRefs._
      List(
        (byteName(0), 1, None, STDOUT),
        (byteName(1), 2, None, STDOUT_ACK),
        (byteName(2), 1, None, STDERR),
        (byteName(3), 2, None, STDERR_ACK),
        (GString("ed25519Verify"), 4, None, ED25519_VERIFY),
        (GString("sha256Hash"), 2, None, SHA256_HASH),
        (GString("keccak256Hash"), 2, None, KECCAK256_HASH),
        (GString("blake2b256Hash"), 2, None, BLAKE2B256_HASH),
        (GString("secp256k1Verify"), 4, None, SECP256K1_VERIFY)
      )
    }

    val res: Seq[Option[(TaggedContinuation, Seq[ListChannelWithRandom])]] =
      introduceSystemProcesses(space, replaySpace, procDefs)

    assert(res.forall(_.isEmpty))

    new Runtime(dispatcher.reducer, replayDispatcher.reducer, space, replaySpace, errorLog, context)
  }
}<|MERGE_RESOLUTION|>--- conflicted
+++ resolved
@@ -40,14 +40,9 @@
 
 object Runtime {
 
-<<<<<<< HEAD
   type RhoISpace       = CPARK[IdISpace]
+  type RhoPureSpace    = TCPARK[PureRSpace]
   type RhoRSpace       = CPARK[IdISpace]
-=======
-  type RhoISpace       = CPARK[FreudianSpace]
-  type RhoPureSpace    = TCPARK[PureRSpace]
-  type RhoRSpace       = CPARK[RSpace]
->>>>>>> efb829cd
   type RhoReplayRSpace = CPARK[ReplayRSpace]
 
   type RhoIStore  = CPAK[IStore]
