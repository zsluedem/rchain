--- conflicted
+++ resolved
@@ -20,15 +20,10 @@
 import scala.collection.immutable
 
 class Runtime private (val reducer: Reduce[Task],
-<<<<<<< HEAD
-                       val store: IStore[Channel, BindPattern, Seq[Channel], TaggedContinuation],
+                       val space: ISpace[Channel, BindPattern, Seq[Channel], TaggedContinuation],
                        var errorLog: Runtime.ErrorLog) {
   def readAndClearErrorVector(): Vector[InterpreterError] = errorLog.readAndClearErrorVector()
-=======
-                       val space: ISpace[Channel, BindPattern, Seq[Channel], TaggedContinuation]) {
-
-  def close(): Unit = space.close()
->>>>>>> 5cafd645
+  def close(): Unit                                       = space.close()
 }
 
 object Runtime {
@@ -96,12 +91,9 @@
       LMDBStore
         .create[Channel, BindPattern, Seq[Channel], TaggedContinuation](dataDir, mapSize)
 
-<<<<<<< HEAD
+    val space                                            = new RSpace(store)
     val errorLog                                         = new ErrorLog()
     implicit val ft: FunctorTell[Task, InterpreterError] = errorLog
-=======
-    val space = new RSpace(store)
->>>>>>> 5cafd645
 
     lazy val dispatcher: Dispatch[Task, Seq[Channel], TaggedContinuation] =
       RholangAndScalaDispatcher.create(space, dispatchTable)
@@ -137,10 +129,6 @@
 
     assert(res.forall(_.isEmpty))
 
-<<<<<<< HEAD
-    new Runtime(dispatcher.reducer, store, errorLog)
-=======
-    new Runtime(dispatcher.reducer, space)
->>>>>>> 5cafd645
+    new Runtime(dispatcher.reducer, space, errorLog)
   }
 }