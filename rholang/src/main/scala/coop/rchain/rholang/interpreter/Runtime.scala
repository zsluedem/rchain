--- conflicted
+++ resolved
@@ -6,7 +6,6 @@
 import cats.effect.Sync
 import cats.implicits._
 import cats.mtl.FunctorTell
-import coop.rchain.catscontrib.Capture
 import coop.rchain.models.Channel.ChannelInstance.{ChanVar, Quote}
 import coop.rchain.models.Expr.ExprInstance.GString
 import coop.rchain.models.TaggedContinuation.TaggedCont.ScalaBodyRef
@@ -21,20 +20,6 @@
 
 import scala.collection.immutable
 
-<<<<<<< HEAD
-class Runtime private (
-    val reducer: Reduce[Task],
-    val replayReducer: Reduce[Task],
-    val space: ISpace[Channel, BindPattern, Seq[Channel], Seq[Channel], TaggedContinuation],
-    val replaySpace: ReplayRSpace[Channel,
-                                  BindPattern,
-                                  Seq[Channel],
-                                  Seq[Channel],
-                                  TaggedContinuation],
-    var errorLog: Runtime.ErrorLog) {
-  def readAndClearErrorVector(): Vector[Throwable] = errorLog.readAndClearErrorVector()
-  def close(): Unit                                = space.close()
-=======
 class Runtime private (val reducer: Reduce[Task],
                        val replayReducer: Reduce[Task],
                        val space: ISpace[Channel,
@@ -48,9 +33,8 @@
                                                      ListChannelWithRandom,
                                                      TaggedContinuation],
                        var errorLog: ErrorLog) {
-  def readAndClearErrorVector(): Vector[InterpreterError] = errorLog.readAndClearErrorVector()
-  def close(): Unit                                       = space.close()
->>>>>>> 57751f0f
+  def readAndClearErrorVector(): Vector[Throwable] = errorLog.readAndClearErrorVector()
+  def close(): Unit                                = space.close()
 }
 
 object Runtime {
@@ -79,45 +63,7 @@
         )
     }
 
-<<<<<<< HEAD
-  class ErrorLog extends FunctorTell[Task, Throwable] {
-    private var errorVector: Vector[Throwable] = Vector.empty
-    val functor                                = implicitly[Functor[Task]]
-    override def tell(e: Throwable): Task[Unit] =
-      Task.now {
-        this.synchronized {
-          errorVector = errorVector :+ e
-        }
-      }
-
-    override def writer[A](a: A, e: Throwable): Task[A] =
-      Task.now {
-        this.synchronized {
-          errorVector = errorVector :+ e
-        }
-        a
-      }
-
-    override def tuple[A](ta: (Throwable, A)): Task[A] =
-      Task.now {
-        this.synchronized {
-          errorVector = errorVector :+ ta._1
-        }
-        ta._2
-      }
-
-    def readAndClearErrorVector(): Vector[Throwable] =
-      this.synchronized {
-        val ret = errorVector
-        errorVector = Vector.empty
-        ret
-      }
-  }
-
   def create(dataDir: Path, mapSize: Long): Runtime = {
-=======
-  def create(dataDir: Path, mapSize: Long)(implicit captureTask: Capture[Task]): Runtime = {
->>>>>>> 57751f0f
 
     if (Files.notExists(dataDir)) Files.createDirectories(dataDir)
 
