import sbt._

object Dependencies {
  private val loggingDependencies = Seq(
    "com.typesafe.scala-logging" %% "scala-logging" % "3.7.2",
    "ch.qos.logback" % "logback-classic" % "1.2.3"
  )

  private val testingDependencies = Seq(
    "org.scalactic" %% "scalactic" % "3.0.1",
    "org.scalatest" %% "scalatest" % "3.0.1" % "test"
  )

  val scrypto              = "org.scorexfoundation"   %% "scrypto"         % "2.0.0"
  val kalium               = "org.abstractj.kalium"   % "kalium"           % "0.7.0"
  val argParsing           = "org.rogach"             %% "scallop"         % "3.0.3"
  val uriParsing           = "io.lemonlabs"           %% "scala-uri"       % "0.5.0"
  val uPnP                 = "org.bitlet"             % "weupnp"           % "0.1.+"
  val protobufCompiler     = "com.trueaccord.scalapb" %% "compilerplugin"  % "0.6.6"
  val protobufRuntime      = "com.trueaccord.scalapb" %% "scalapb-runtime" % com.trueaccord.scalapb.compiler.Version.scalapbVersion % "protobuf"
  val cats                 = "org.typelevel"          %% "cats-core"       % "1.0.1"
  val lmdb                 = "org.lmdbjava"           % "lmdbjava"         % "0.6.0"
  val shapeless            = "com.chuusai"            %% "shapeless"       % "2.3.2"
  val scalaCheck           = "org.scalacheck"         %% "scalacheck"      % "1.13.4" % "test"

  val commonDependencies   = loggingDependencies ++ testingDependencies
  val protobufDependencies = Seq(protobufCompiler, protobufRuntime)
<<<<<<< HEAD

  // TODO update all projects to use cats 1.0.1 if
  // possible. Downgrading all projects for now so they agree.
  //
  // val cats = "org.typelevel" %% "cats-core" % "1.0.1"
  val cats = "org.typelevel" %% "cats-core" % "1.0.1"

  val lmdb = "org.lmdbjava" % "lmdbjava" % "0.6.0"

  val shapeless = "com.chuusai" %% "shapeless" % "2.3.2"
  val scalaCheck = "org.scalacheck" %% "scalacheck" % "1.13.4" % "test"

  val hasher = "com.roundeights"            %% "hasher"         % "1.2.0"

  val monix = "io.monix"                   %% "monix"          % "3.0.0-M3"

  val guava = "com.google.guava" % "guava" % "24.0-jre"
=======
>>>>>>> 2ba3d16a
}<|MERGE_RESOLUTION|>--- conflicted
+++ resolved
@@ -21,28 +21,10 @@
   val cats                 = "org.typelevel"          %% "cats-core"       % "1.0.1"
   val lmdb                 = "org.lmdbjava"           % "lmdbjava"         % "0.6.0"
   val shapeless            = "com.chuusai"            %% "shapeless"       % "2.3.2"
+  val monix                = "io.monix"               %% "monix"           % "3.0.0-M3"
+  val guava                = "com.google.guava"       % "guava"            % "24.0-jre"
   val scalaCheck           = "org.scalacheck"         %% "scalacheck"      % "1.13.4" % "test"
 
   val commonDependencies   = loggingDependencies ++ testingDependencies
   val protobufDependencies = Seq(protobufCompiler, protobufRuntime)
-<<<<<<< HEAD
-
-  // TODO update all projects to use cats 1.0.1 if
-  // possible. Downgrading all projects for now so they agree.
-  //
-  // val cats = "org.typelevel" %% "cats-core" % "1.0.1"
-  val cats = "org.typelevel" %% "cats-core" % "1.0.1"
-
-  val lmdb = "org.lmdbjava" % "lmdbjava" % "0.6.0"
-
-  val shapeless = "com.chuusai" %% "shapeless" % "2.3.2"
-  val scalaCheck = "org.scalacheck" %% "scalacheck" % "1.13.4" % "test"
-
-  val hasher = "com.roundeights"            %% "hasher"         % "1.2.0"
-
-  val monix = "io.monix"                   %% "monix"          % "3.0.0-M3"
-
-  val guava = "com.google.guava" % "guava" % "24.0-jre"
-=======
->>>>>>> 2ba3d16a
 }