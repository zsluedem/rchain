--- conflicted
+++ resolved
@@ -83,14 +83,7 @@
   val secp256k1Java       = "com.github.rchain"           % "secp256k1-java"            % "0.1"
   val shapeless           = "com.chuusai"                %% "shapeless"                 % "2.3.3"
   val slf4j               = "org.slf4j"                   % "slf4j-api"                 % slf4jVersion
-<<<<<<< HEAD
-  val julToSlf4j          = "org.slf4j"                   % "jul-to-slf4j"              % slf4jVersion
-  val pureconfig          = "com.github.pureconfig"       %% "pureconfig"               % "0.13.0"
-  val fs2Core             = "co.fs2"                      %% "fs2-core"                 % "2.3.0"
-  val catsRetry           = "com.github.cb372"            %% "cats-retry"               % "2.0.0"
-=======
   val weupnp              = "org.bitlet"                  % "weupnp"                    % "0.1.4"
->>>>>>> 0ed63d8a
   // format: on
 
   val overrides = Seq(
@@ -114,16 +107,8 @@
     "io.grpc"  % "grpc-core"         % "1.30.2",
     "io.netty" % "netty-codec-http2" % "4.1.48.Final",
     //overrides for transitive dependencies (we don't use them directly, hence no val-s)
-<<<<<<< HEAD
-    "com.typesafe"             % "config"                  % "1.4.0",
-    "org.typelevel"            %% "machinist"              % "0.6.5",
-    "org.typelevel"            %% "catalysts-platform"     % "0.6",
-    "com.lihaoyi"              %% "sourcecode"             % "0.1.4",
-    "org.scala-lang.modules"   %% "scala-xml"              % "1.1.0",
-=======
     "com.github.jnr"           % "jnr-ffi"                 % "2.1.15",
     "com.google.errorprone"    % "error_prone_annotations" % "2.3.4",
->>>>>>> 0ed63d8a
     "com.google.code.findbugs" % "jsr305"                  % "3.0.2",
     "com.lihaoyi"              %% "sourcecode"             % "0.2.1",
     "org.scala-lang.modules"   %% "scala-xml"              % "1.3.0",
