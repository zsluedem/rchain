--- conflicted
+++ resolved
@@ -5,12 +5,8 @@
 import coop.rchain.metrics
 import coop.rchain.metrics.{Metrics, NoopSpan, Span}
 import coop.rchain.models.Par
-<<<<<<< HEAD
-import coop.rchain.rholang.interpreter.{ParBuilderUtil, RhoRuntime}
-=======
-import coop.rchain.rholang.interpreter.{ParBuilderUtil, RholangCLI, Runtime}
+import coop.rchain.rholang.interpreter.{ParBuilderUtil, RhoRuntime, RholangCLI}
 import coop.rchain.rspace.syntax.rspaceSyntaxKeyValueStoreManager
->>>>>>> a4ab50f1
 import coop.rchain.shared.Log
 import monix.eval.{Coeval, Task}
 import monix.execution.Scheduler.Implicits.global
@@ -28,18 +24,10 @@
 
   val rhoScriptSource: String
 
-<<<<<<< HEAD
-  lazy val space = RhoRuntime.setupRhoRSpace[Task](dbDir, mapSize).unsafeRunSync
-  lazy val runtime: RhoRuntime[Task] =
-    RhoRuntime.createRhoRuntime[Task](space).unsafeRunSync
-=======
-  val store               = kvm.rSpaceStores.unsafeRunSync
-  lazy val spaces         = Runtime.setupRSpace[Task](store).unsafeRunSync
-  val (space, replay, hr) = spaces
+  val store                        = kvm.rSpaceStores.unsafeRunSync
+  lazy val spaces                  = RhoRuntime.createRuntimes[Task](store).unsafeRunSync
+  val (runtime, replayRuntime, hr) = spaces
 
-  lazy val runtime: Runtime[Task] =
-    Runtime.createWithEmptyCost[Task]((space, replay)).unsafeRunSync
->>>>>>> a4ab50f1
   val rand: Blake2b512Random = Blake2b512Random(128)
   var term: Option[Par]      = None
 
@@ -56,12 +44,7 @@
   }
 
   @TearDown
-<<<<<<< HEAD
-  def tearDown(): Unit =
-    runtime.close.unsafeRunSync
-=======
   def tearDown(): Unit = ()
->>>>>>> a4ab50f1
 
   def resourceFileReader(path: String): InputStreamReader =
     new InputStreamReader(
