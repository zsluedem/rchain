/*               __          __                                         *\
**    __________/ /_  ____ _/_/___                                      **
**   / ___/ ___/ __ \/ __ `/ / __ \     RChain API                      **
**  / /  / /__/ / / / /_/ / / / / /     (c) http://rchain.coop          **
** /_/   \___/_/ /_/\____/_/_/ /_/                                      **
\*                                                                      */

package coop.rchain.storage

import java.io.IOException
import java.lang._

import org.scalatest._

import scala.io.StdIn

<<<<<<< HEAD
object UniTests {

  def tests(): Unit = {

    println("UniTests.tests() begin")

    val basePath = System.getProperty("user.dir") +
      "/src/test/scala/coop/rchain/storage/stores/"
    val storeFlat = basePath + "storeFlat.txt"
    val storeNested = basePath + "storeNested.txt"
    val storeRecursive = basePath + "storeRecursive.txt"

    TestsFlatKeys(storeFlat); println()
    TestsNestedKeys(storeNested); println()
    TestsRecursiveKeys(storeRecursive)

    TestsFlat(storeFlat)
    TestsNested(storeNested)
    TestsRecursive(storeRecursive)

    println("UniTests.tests() end")

  }

  def TestsRecursiveKeys(storeFilePath: String): String = {

    println("TestsRecursiveKeys() begin")

    val storConf = new StorageConfig()
    storConf.isKeyToValues = true
    storConf.isWritable = true
    storConf.baseDir = Some(System.getProperty("user.dir"))
    storConf.dirName = Some("storageTestsRecursiveKeysDb")
    storConf.name = Some("storageTestsRecursiveKeys")
    assert(storConf.isValid())

    var storage = new Storage(storConf)

    try {
      storage.loadFile(storeFilePath, true)
    } catch {
      case _: IOException =>
        println("Error opening file: " + storeFilePath)
        return "Error opening store file: " + storeFilePath
    }

    println("Store contents:");
    storage.displayUniKeys
    println()

    try {

      println("Starting tests"); println

      // a(Y)
      var query = new Key("a(Y)")
      var keys = storage.unifyQuery(query)
      if (0 < keys.length) {
        println("query: " + query.term + " resolves:")
      }
      for (key <- keys) {
        println(key.term)
      }
      println()

      // a(X, Y)
      query = new Key("a(X, Y)")
      keys = storage.unifyQuery(query)
      if (0 < keys.length) {
        println("query: " + query.term + " resolves:")
      }
      for (key <- keys) {
        println(key.term)
      }
      println()

      // a(b(c(X), Y), f(2))
      // more examples like this
      query = new Key("a(b(c(X), Y), f(2))")
      keys = storage.unifyQuery(query)
      if (0 < keys.length) {
        println("query: " + query.term + " resolves:")
      }
      for (key <- keys) {
        println(key.term)
      }
      println()

      // a(b(c(X), 1), f(2))
      query = new Key("a(b(c(X), 1), f(2))")
      keys = storage.unifyQuery(query)
      if (0 < keys.length) {
        println("query: " + query.term + " resolves:")
      }
      for (key <- keys) {
        println(key.term)
      }
      println()

      // bt(X,bt(1,Y,3),bt(4,5,Z))
      query = new Key("bt(X,bt(1,Y,3),bt(4,5,Z))")
      keys = storage.unifyQuery(query)
      if (0 < keys.length) {
        println("query: " + query.term + " resolves:")
      } else {
        println("query: " + query.term + " does not resolves")
      }
      for (key <- keys) {
        println(key.term)
      }
      println()
    } catch {
      case e: Throwable => {
        println("TestsRecursiveKeys(): " + e)
      }
    } finally {
      storage.close()
      storage.deleteFiles()
    }

    println("TestsRecursiveKeys() end")

    "Completed tests"
  }

  def TestsNestedKeys(storeFilePath: String): String = {

    println("TestsNestedKeys() begin")

    val storConf = new StorageConfig()
    storConf.isKeyToValues = true
    storConf.isWritable = true
    storConf.baseDir = Some(System.getProperty("user.dir"))
    storConf.dirName = Some("storageTestsNestedKeysDb")
    storConf.name = Some("storageTestsNestedKeys")
    assert(storConf.isValid())

    var storage = new Storage(storConf)
    try {
      storage.loadFile(storeFilePath, true)
    } catch {
      case _: IOException =>
        println("Error opening file: " + storeFilePath)
        return "Error opening store file: " + storeFilePath
    }

    println("Store contents:");
    storage.displayUniKeys
    println()

    println("Starting tests"); println

    try {

      // a(b(X))
      var query = new Key("a(b(X))")
      var keys = storage.unifyQuery(query)
      if (0 < keys.length) {
        println("query: " + query.term + " resolves:")
      }
      for (key <- keys) {
        println(key.term)
      }
      println()

      // a(1)
      query = new Key("a", "1")
      keys = storage.unifyQuery(query)
      if (0 < keys.length) {
        println("query: " + query.term + " resolves:")
      }
      for (key <- keys) {
        println(key.term)
      }
      println()

      // a(1,2)
      query = new Key("a", "1", "2")
      keys = storage.unifyQuery(query)
      if (0 < keys.length) {
        println("query: " + query.term + " resolves:")
      }
      for (key <- keys) {
        println(key.term)
      }
      // println()
    } catch {
      case e: Throwable => {
        println("TestsNestedKeys(): " + e)
      }
    } finally {
      storage.close()
      storage.deleteFiles()
    }

    println("TestsNestedKeys() end")

    "Completed tests"
  }

  def TestsFlatKeys(storeFilePath: String): String = {

    println("TestsFlat() begin")

    val storConf = new StorageConfig()
    storConf.isKeyToValues = true
    storConf.isWritable = true
    storConf.baseDir = Some(System.getProperty("user.dir"))
    storConf.dirName = Some("storageTestsFlatDb")
    storConf.name = Some("storageTestsFlat")
    assert(storConf.isValid())

    var storage = new Storage(storConf)
    try {
      storage.loadFile(storeFilePath, true)
    } catch {
      case _: IOException =>
        println("Error opening file: " + storeFilePath)
        return "Error opening store file: " + storeFilePath
    }

    println("Store contents:");
    storage.displayUniKeys
    println()

    println("Starting tests"); println

    try {

      // a(1)
      var query = new Key("a", "1")
      var keys = storage.unifyQuery(query)
      if (0 < keys.length) {
        println("query: " + query.term + " resolves:")
      }
      for (key <- keys) {
        println(key.term)
      }
      println()

      // Z(1)
      query = new Key("Z", "1")
      keys = storage.unifyQuery(query)
      if (0 < keys.length) {
        println("query: " + query.term + " resolves:")
      }
      for (key <- keys) {
        println(key.term)
      }
      println()

      // a(2)
      query = new Key("a", "2")
      keys = storage.unifyQuery(query)
      if (0 < keys.length) {
        println("query: " + query.term + " resolves:")
      }
      for (key <- keys) {
        println(key.term)
      }
      println()

      // a(3)
      query = new Key("a", "3")
      keys = storage.unifyQuery(query)
      if (0 < keys.length) {
        println("query: " + query.term + " resolves:")
      }
      for (key <- keys) {
        println(key.term)
      }
      println()

      // a(X)
      query = new Key("a", "X")
      keys = storage.unifyQuery(query)
      if (0 < keys.length) {
        println("query: " + query.term + " resolves:")
      }
      for (key <- keys) {
        println(key.term)
      }
      println()

      // a(Y)
      query = new Key("a", "Y")
      keys = storage.unifyQuery(query)
      if (0 < keys.length) {
        println("query: " + query.term + " resolves:")
      }
      for (key <- keys) {
        println(key.term)
      }
      println()

      // b(1,1)
      query = new Key("b", "1", "1")
      keys = storage.unifyQuery(query)
      if (0 < keys.length) {
        println("query: " + query.term + " resolves:")
      }
      for (key <- keys) {
        println(key.term)
      }
      println()

      // b(1,2)
      query = new Key("b", "1", "2")
      keys = storage.unifyQuery(query)
      if (0 < keys.length) {
        println("query: " + query.term + " resolves:")
      }
      for (key <- keys) {
        println(key.term)
      }
      println()

      // b(1,X)
      // good test
      query = new Key("b", "1", "X")
      keys = storage.unifyQuery(query)
      if (0 < keys.length) {
        println("query: " + query.term + " resolves:")
      }
      for (key <- keys) {
        println(key.term)
      }
      println()

      // b(1,Y)
      query = new Key("b", "1", "Y")
      keys = storage.unifyQuery(query)
      if (0 < keys.length) {
        println("query: " + query.term + " resolves:")
      }
      for (key <- keys) {
        println(key.term)
      }
      println()

      // b(A,B)
      query = new Key("b", "A", "B")
      keys = storage.unifyQuery(query)
      if (0 < keys.length) {
        println("query: " + query.term + " resolves:")
      }
      for (key <- keys) {
        println(key.term)
      }
      println()

      // b(X,2)
      // very good test
      query = new Key("b", "X", "2")
      keys = storage.unifyQuery(query)
      if (0 < keys.length) {
        println("query: " + query.term + " resolves:")
      }
      for (key <- keys) {
        println(key.term)
      }
      println()

      // b(X,1)
      keys = storage.unifyQuery(query)
      if (0 < keys.length) {
        println("query: " + query.term + " resolves:")
      }
      for (key <- keys) {
        println(key.term)
      }
      println()
    } catch {
      case e: Throwable => {
        println("TestsFlat(): " + e)
      }
    } finally {
      storage.close()
      storage.deleteFiles()
    }

    println("TestsFlat() end")

    "Completed tests"
  }

  def TestsRecursive(storeFilePath: String): String = {

    println("TestsRecursive() begin")
=======
class UniTests extends FlatSpec with Matchers {
  val basePath = System.getProperty("user.dir") +
    "/src/test/scala/coop/rchain/storage/stores/"
  val storeFlatPath = basePath + "storeFlat.txt"
  val storeNestedPath = basePath + "storeNested.txt"
  val storeRecursivePath = basePath + "storeRecursive.txt"
>>>>>>> d9235140

    val storConf = new StorageConfig()
    storConf.isKeyToValues = true
    storConf.isWritable = true
    storConf.baseDir = Some(System.getProperty("user.dir"))
    storConf.dirName = Some("storageTestsRecursiveDb")
    storConf.name = Some("storageTestsRecursive")
    assert(storConf.isValid())

    var storage = new Storage(storConf)

    try {
      storage.loadFile(storeFilePath, true)
    } catch {
      case _: IOException =>
        println("Error opening file: " + storeFilePath)
        return "Error opening store file: " + storeFilePath
    }

    println("Store contents:");
    storage.displayUniKeys
    println()

    try {

      println("Starting tests"); println

      // a(Y)
      var query = new Key("a(Y)")
<<<<<<< HEAD
      var queryOutcome = QueryTools.queryResultsToArrayString(
        query,
        query.unifyQuery(storage),
        storage)
      var oracle = new UniOracle(
        Array("[queryVars:{Y:b(c(Y))},keyVars:{}] -> [X]"))
      evaluateTest(query.term, queryOutcome, oracle)
=======
      var queryOutcome =
        QueryTools.queryResultsToArrayString(query,
                                             query.unifyQuery(storage),
                                             storage)
      var oracle =
        new UniOracle(Array("[queryVars:{Y:b(c(Y))},keyVars:{}] -> [X]"))
      assert(EvaluateTest(query.term, queryOutcome, oracle),
             "query: " + query.term)
>>>>>>> d9235140

      // a(X, Y)
      query = new Key("a(X, Y)")
      queryOutcome =
        QueryTools.queryResultsToArrayString(query,
                                             query.unifyQuery(storage),
                                             storage)
      oracle = new UniOracle(
        Array("[queryVars:{X:b(c(A),d(e(B))),Y:f(C)},keyVars:{}] -> [Y]"))
<<<<<<< HEAD
      evaluateTest(query.term, queryOutcome, oracle)
=======
      assert(EvaluateTest(query.term, queryOutcome, oracle),
             "query: " + query.term)
>>>>>>> d9235140

      // a(b(c(X), Y), f(2))
      // more examples like this
      query = new Key("a(b(c(X), Y), f(2))")
      queryOutcome =
        QueryTools.queryResultsToArrayString(query,
                                             query.unifyQuery(storage),
                                             storage)
      oracle = new UniOracle(
        Array("[queryVars:{X:A,Y:d(e(B))},keyVars:{A:X,C:2}] -> [Y]"))
<<<<<<< HEAD
      evaluateTest(query.term, queryOutcome, oracle)

      // a(b(c(X), 1), f(2))
      query = new Key("a(b(c(X), 1), f(2))")
      queryOutcome = QueryTools.queryResultsToArrayString(
        query,
        query.unifyQuery(storage),
        storage)
      // If you allow a constant to match a predicate:
      // Array("{X:A,1:d(e(B)),2:C} -> [Y]")
      oracle = new UniOracle(Array[String]())
      evaluateTest(query.term, queryOutcome, oracle)

      // bt(X,bt(1,Y,3),bt(4,5,Z))
      query = new Key("bt(X,bt(1,Y,3),bt(4,5,Z))")
      queryOutcome = QueryTools.queryResultsToArrayString(
        query,
        query.unifyQuery(storage),
        storage)
      oracle = new UniOracle(
        Array("[queryVars:{X:0,Y:2,Z:6},keyVars:{}] -> [Z]"))
      evaluateTest(query.term, queryOutcome, oracle)
    } catch {
      case e: Throwable => {
        println("TestsRecursive(): " + e)
=======
      assert(EvaluateTest(query.term, queryOutcome, oracle),
             "query: " + query.term)

      // a(b(c(X), 1), f(2))
      query = new Key("a(b(c(X), 1), f(2))")
      queryOutcome =
        QueryTools.queryResultsToArrayString(query,
                                             query.unifyQuery(storage),
                                             storage)
      // If constants were allowed to match a predicate:
      // Array("{X:A,1:d(e(B)),2:C} -> [Y]")
      oracle = new UniOracle(Array[String]())
      assert(!EvaluateTest(query.term, queryOutcome, oracle),
             "query: " + query.term)

      // bt(X,bt(1,Y,3),bt(4,5,Z))
      query = new Key("bt(X,bt(1,Y,3),bt(4,5,Z))")
      queryOutcome =
        QueryTools.queryResultsToArrayString(query,
                                             query.unifyQuery(storage),
                                             storage)
      oracle =
        new UniOracle(Array("[queryVars:{X:0,Y:2,Z:6},keyVars:{}] -> [Z]"))
      assert(EvaluateTest(query.term, queryOutcome, oracle),
             "query: " + query.term)
    } catch {
      case e: Throwable => {
        fail(e)
>>>>>>> d9235140
      }
    } finally {
      storage.close()
      storage.deleteFiles()
    }

    println("TestsRecursive() end")

    "Completed tests"
  }

<<<<<<< HEAD
  def TestsNested(storeFilePath: String): String = {

    println("TestsNested() begin")
=======
  "Storage Unifier" should "unify nested keys 2" in {
>>>>>>> d9235140

    val storConf = new StorageConfig()
    storConf.isKeyToValues = true
    storConf.isWritable = true
    storConf.baseDir = Some(System.getProperty("user.dir"))
    storConf.dirName = Some("storageTestsNestedDb")
    storConf.name = Some("storageTestsNested")
    assert(storConf.isValid())

    var storage = new Storage(storConf)
    try {
      storage.loadFile(storeFilePath, true)
    } catch {
      case _: IOException =>
        println("Error opening file: " + storeFilePath)
        return "Error opening store file: " + storeFilePath
    }

    println("Store contents:");
    storage.displayUniKeys
    println()

    println("Starting tests"); println

    try {

      // a(b(X))
      var query = new Key("a(b(X))")
      var queryOutcome =
        QueryTools.queryResultsToArrayString(query,
                                             query.unifyQuery(storage),
                                             storage)
      var oracle = new UniOracle(
        Array("[queryVars:{X:Y},keyVars:{Y:X}] -> [two]",
              "[queryVars:{X:1},keyVars:{}] -> [one]"))
<<<<<<< HEAD
      evaluateTest(query.term, queryOutcome, oracle)
=======
      assert(EvaluateTest(query.term, queryOutcome, oracle),
             "query: " + query.term)
>>>>>>> d9235140

      // a(1)
      query = new Key("a", "1")
      queryOutcome =
        QueryTools.queryResultsToArrayString(query,
                                             query.unifyQuery(storage),
                                             storage)
      oracle = new UniOracle(
        Array("[queryVars:{},keyVars:{X:1}] -> [thirteen]",
              "[queryVars:{},keyVars:{}] -> [twelve]"))
<<<<<<< HEAD
      evaluateTest(query.term, queryOutcome, oracle)
=======
      assert(EvaluateTest(query.term, queryOutcome, oracle),
             "query: " + query.term)
>>>>>>> d9235140

      // a(1,2)
      query = new Key("a", "1", "2")
      queryOutcome =
        QueryTools.queryResultsToArrayString(query,
                                             query.unifyQuery(storage),
                                             storage)
      oracle = new UniOracle(Array(""))
<<<<<<< HEAD
      evaluateTest(query.term, queryOutcome, oracle)
    } catch {
      case e: Throwable => {
        println("TestsNested(): " + e)
=======
      assert(!EvaluateTest(query.term, queryOutcome, oracle),
             "query: " + query.term)
    } catch {
      case e: Throwable => {
        fail(e)
>>>>>>> d9235140
      }
    } finally {
      storage.close()
      storage.deleteFiles()
    }

    println("TestsNested() end")

    "Completed tests"
  }

<<<<<<< HEAD
  def TestsFlat(storeFilePath: String): String = {

    println("TestsFlat() begin")
=======
  "Storage Unifier" should "unify flat keys" in {
>>>>>>> d9235140

    val storConf = new StorageConfig()
    storConf.isKeyToValues = true
    storConf.isWritable = true
    storConf.baseDir = Some(System.getProperty("user.dir"))
    storConf.dirName = Some("storageTestsFlatDb")
    storConf.name = Some("storageTestsFlat")
    assert(storConf.isValid())

    var storage = new Storage(storConf)
    try {
      storage.loadFile(storeFilePath, true)
    } catch {
      case _: IOException =>
        println("Error opening file: " + storeFilePath)
        return "Error opening store file: " + storeFilePath
    }

    println("Store contents:");
    storage.displayUniKeys
    println()

    println("Starting tests"); println

    try {
      // a(1)
      var query = new Key("a", "1")
      var queryOutcome =
        QueryTools.queryResultsToArrayString(query,
                                             query.unifyQuery(storage),
                                             storage)

      var oracle = new UniOracle(
        Array("[queryVars:{},keyVars:{X:1}] -> [what]",
              "[queryVars:{},keyVars:{}] -> [one]"))
<<<<<<< HEAD
      evaluateTest(query.term, queryOutcome, oracle)
=======
      assert(EvaluateTest(query.term, queryOutcome, oracle),
             "query: " + query.term)
>>>>>>> d9235140

      // Z(1)
      query = new Key("Z", "1")
      queryOutcome =
        QueryTools.queryResultsToArrayString(query,
                                             query.unifyQuery(storage),
                                             storage)
      oracle = new UniOracle(Array(""))
<<<<<<< HEAD
      evaluateTest(query.term, queryOutcome, oracle)
=======
      assert(!EvaluateTest(query.term, queryOutcome, oracle),
             "query: " + query.term)
>>>>>>> d9235140

      // a(2)
      query = new Key("a", "2")
      queryOutcome =
        QueryTools.queryResultsToArrayString(query,
                                             query.unifyQuery(storage),
                                             storage)
      oracle = new UniOracle(
        Array("[queryVars:{},keyVars:{}] -> [two]",
              "[queryVars:{},keyVars:{X:2}] -> [what]"))
<<<<<<< HEAD
      evaluateTest(query.term, queryOutcome, oracle)
=======
      assert(EvaluateTest(query.term, queryOutcome, oracle),
             "query: " + query.term)
>>>>>>> d9235140

      // a(3)
      query = new Key("a", "3")
      queryOutcome =
        QueryTools.queryResultsToArrayString(query,
                                             query.unifyQuery(storage),
                                             storage)
      oracle = new UniOracle(Array("[queryVars:{},keyVars:{X:3}] -> [what]"))
<<<<<<< HEAD
      evaluateTest(query.term, queryOutcome, oracle)
=======
      assert(EvaluateTest(query.term, queryOutcome, oracle),
             "query: " + query.term)
>>>>>>> d9235140

      // a(X)
      query = new Key("a", "X")
      queryOutcome =
        QueryTools.queryResultsToArrayString(query,
                                             query.unifyQuery(storage),
                                             storage)
      oracle = new UniOracle(
        Array("[queryVars:{X:2},keyVars:{}] -> [two]",
              "[queryVars:{},keyVars:{}] -> [what]",
              "[queryVars:{X:1},keyVars:{}] -> [one]"))
<<<<<<< HEAD
      evaluateTest(query.term, queryOutcome, oracle)
=======
      assert(EvaluateTest(query.term, queryOutcome, oracle),
             "query: " + query.term)
>>>>>>> d9235140

      // a(Y)
      query = new Key("a", "Y")
      queryOutcome =
        QueryTools.queryResultsToArrayString(query,
                                             query.unifyQuery(storage),
                                             storage)
      oracle = new UniOracle(
        Array("[queryVars:{Y:2},keyVars:{}] -> [two]",
              "[queryVars:{Y:X},keyVars:{X:Y}] -> [what]",
              "[queryVars:{Y:1},keyVars:{}] -> [one]"))
<<<<<<< HEAD
      evaluateTest(query.term, queryOutcome, oracle)
=======
      assert(EvaluateTest(query.term, queryOutcome, oracle),
             "query: " + query.term)
>>>>>>> d9235140

      // b(1,1)
      query = new Key("b", "1", "1")
      queryOutcome =
        QueryTools.queryResultsToArrayString(query,
                                             query.unifyQuery(storage),
                                             storage)
      oracle = new UniOracle(
        Array("[queryVars:{},keyVars:{X:1}] -> [where]",
              "[queryVars:{},keyVars:{X:1,Y:1}] -> [this]"))
<<<<<<< HEAD
      evaluateTest(query.term, queryOutcome, oracle)
=======
      assert(EvaluateTest(query.term, queryOutcome, oracle),
             "query: " + query.term)
>>>>>>> d9235140

      // b(1,2)
      query = new Key("b", "1", "2")
      queryOutcome =
        QueryTools.queryResultsToArrayString(query,
                                             query.unifyQuery(storage),
                                             storage)
      oracle = new UniOracle(
        Array(
          "[queryVars:{},keyVars:{X:2}] -> [where]",
          "[queryVars:{},keyVars:{X:1}] -> [how]",
          "[queryVars:{},keyVars:{X:1,Y:2}] -> [this]",
          "[queryVars:{},keyVars:{}] -> [who]"
        ))
<<<<<<< HEAD
      evaluateTest(query.term, queryOutcome, oracle)
=======
      assert(EvaluateTest(query.term, queryOutcome, oracle),
             "query: " + query.term)
>>>>>>> d9235140

      // b(1,X)
      // good test
      query = new Key("b", "1", "X")
      queryOutcome =
        QueryTools.queryResultsToArrayString(query,
                                             query.unifyQuery(storage),
                                             storage)
      oracle = new UniOracle(
        Array(
          "[queryVars:{},keyVars:{}] -> [where]",
          "[queryVars:{X:2},keyVars:{X:1}] -> [how]",
          "[queryVars:{X:Y},keyVars:{X:1,Y:X}] -> [this]",
          "[queryVars:{X:2},keyVars:{}] -> [who]"
        ))
<<<<<<< HEAD
      evaluateTest(query.term, queryOutcome, oracle)
=======
      assert(EvaluateTest(query.term, queryOutcome, oracle),
             "query: " + query.term)
>>>>>>> d9235140

      // b(1,Y)
      query = new Key("b", "1", "Y")
      queryOutcome =
        QueryTools.queryResultsToArrayString(query,
                                             query.unifyQuery(storage),
                                             storage)
      oracle = new UniOracle(
        Array(
          "[queryVars:{Y:X},keyVars:{X:Y}] -> [where]",
          "[queryVars:{Y:2},keyVars:{X:1}] -> [how]",
          "[queryVars:{},keyVars:{X:1}] -> [this]",
          "[queryVars:{Y:2},keyVars:{}] -> [who]"
        ))
<<<<<<< HEAD
      evaluateTest(query.term, queryOutcome, oracle)
=======
      assert(EvaluateTest(query.term, queryOutcome, oracle),
             "query: " + query.term)
>>>>>>> d9235140

      // b(A,B)
      query = new Key("b", "A", "B")
      queryOutcome =
        QueryTools.queryResultsToArrayString(query,
                                             query.unifyQuery(storage),
                                             storage)
      oracle = new UniOracle(
        Array(
          "[queryVars:{A:1,B:X},keyVars:{X:B}] -> [where]",
          "[queryVars:{A:10,B:11},keyVars:{}] -> [yeah]",
          "[queryVars:{A:X,B:2},keyVars:{X:A}] -> [how]",
          "[queryVars:{A:X,B:Y},keyVars:{X:A,Y:B}] -> [this]",
          "[queryVars:{A:1,B:2},keyVars:{}] -> [who]"
        ))
<<<<<<< HEAD
      evaluateTest(query.term, queryOutcome, oracle)
=======
      assert(EvaluateTest(query.term, queryOutcome, oracle),
             "query: " + query.term)
>>>>>>> d9235140

      // b(X,2)
      // very good test
      query = new Key("b", "X", "2")
      queryOutcome =
        QueryTools.queryResultsToArrayString(query,
                                             query.unifyQuery(storage),
                                             storage)
      oracle = new UniOracle(
        Array(
          "[queryVars:{},keyVars:{Y:2}] -> [this]",
          "[queryVars:{X:1},keyVars:{}] -> [who]",
          "[queryVars:{X:1},keyVars:{X:2}] -> [where]",
          "[queryVars:{},keyVars:{}] -> [how]"
        ))
<<<<<<< HEAD
      evaluateTest(query.term, queryOutcome, oracle)
=======
      assert(EvaluateTest(query.term, queryOutcome, oracle),
             "query: " + query.term)
>>>>>>> d9235140

      // b(X,1)
      query = new Key("b", "X", "1")
      queryOutcome =
        QueryTools.queryResultsToArrayString(query,
                                             query.unifyQuery(storage),
                                             storage)
      oracle = new UniOracle(
        Array("[queryVars:{X:1},keyVars:{X:1}] -> [where]",
              "[queryVars:{},keyVars:{Y:1}] -> [this]"))
<<<<<<< HEAD
      evaluateTest(query.term, queryOutcome, oracle)
    } catch {
      case e: Throwable => {
        println("TestsFlat(): " + e)
=======
      assert(EvaluateTest(query.term, queryOutcome, oracle),
             "query: " + query.term)
    } catch {
      case e: Throwable => {
        fail(e)
>>>>>>> d9235140
      }
    } finally {
      storage.close()
      storage.deleteFiles()
    }

    println("TestsFlat() end")

    "Completed tests"
  }

  // evaluateTest
  def evaluateTest(queryName: String,
                   unification: QueryTools.Unification,
                   oracle: UniOracle,
                   display: Boolean = true): Boolean = {
    val queryResults = unification.repr

    if (queryResults.length == 0) {
      if (display) {
        println(s"$queryName failed, not in the store");
        println
      }
      false
    } else {
      if (display) {
        print(s"$queryName ")
      }

      var returnVal = false
      var returnValSet = false

<<<<<<< HEAD
      if (TestTools.arraysEqual(queryResults, oracle.standard)) {
        if (display) {
          println("succeeded:")
          for (i <- 0 until queryResults.length) {
            println(queryResults(i))
          }
=======
    if (TestTools.ArraysEqual(queryResults, oracle.standard)) {
      if (display) {
        println("succeeded:")
        for (i <- queryResults.indices) {
          println(queryResults(i))
>>>>>>> d9235140
        }
      } else {
        if (display) {
          println("failed result:")
          for (i <- 0 until queryResults.length) {
            println(queryResults(i))
          }
          println("should be:")
          for (i <- 0 until oracle.standard.length) {
            println(oracle.standard(i))
          }
          println
        }
        returnVal = false
        returnValSet = true
      }
      if (display) {
<<<<<<< HEAD
        println
      }
      if (returnValSet) {
        returnVal
      } else {
        false
=======
        println("failed result:")
        for (i <- queryResults.indices) {
          println(queryResults(i))
        }
        println("should be:")
        for (i <- oracle.standard.indices) {
          println(oracle.standard(i))
        }
>>>>>>> d9235140
      }
    }
  }

  // UniOracle is an oracle for a unification
  class UniOracle(standardRepresentation: Array[String]) {
    val standard = standardRepresentation
  }

  def interactive(storagePath: Option[String] = None): Unit = {
    println; println

    val storConf = new StorageConfig()
    storConf.isKeyToValues = true
    storConf.isWritable = true
    storConf.baseDir = Some(System.getProperty("user.dir"))
    storConf.dirName = Some("storageInteractiveDb")
    storConf.name = Some("storageInteractive")
    assert(storConf.isValid())

    var storage = new Storage(storConf)

    if (storagePath.isDefined) {
      storage.loadFile(storagePath.get, true)
    }

    var (command, remainder) = readLine()
    command = command.trim
    remainder = remainder.trim
    remainder = remainder.replaceAll("\\s+", "")

    while (command != "exit") {
      try {
        command match {
          case "exit" => {}
          case "query" => {
            val query = new Key(remainder)
            val unified = query.unifyQuery(storage)
            val bindings =
              QueryTools.queryResultsToArrayString(query, unified, storage)
            for (binding <- bindings)
              println(binding)
            for (key <- storage.unifyQuery(query)) {
              println(key.term)
            }
            if (bindings.isEmpty)
              println("no match in store")
          }
          case "key-value" => {
            var (keyStr, valuesStr) = remainder.splitAt(remainder.indexOf("->"))
            val key = new Key(keyStr)
            valuesStr = valuesStr.substring(2, valuesStr.length)
            val values = valuesStr.split(",")
            for (value <- values) {
              storage.put(key.term, value)
            }
            println("storage contents:")
            storage.displayUniKeys
          }
          case "display" => {
            println("storage contents:")
            storage.displayUniKeys
          }
          case _ => {}
        }
      } catch {
        case _: IOException    => println("error")
        case _: AssertionError => println("error")
      }
      println

      val outcome = readLine()
      command = outcome._1
      remainder = outcome._2
    }
  }

  def readLine(): (String, String) = {
    var returnVal = ("", "")
    var returnValSet = false
    var line = ""
    do {
      line = StdIn.readLine("a, d, q, e> ")
      line = line.trim

      var command = ""
      var remainder = ""
      if (0 <= line.indexOf(' ')) {
        val outcome = line.splitAt(line.indexOf(' '))
        command = outcome._1
        remainder = outcome._2
      } else
        command = line

      command match {
        case "e" => {
          returnVal = ("exit", "")
          returnValSet = true
        }
        case "q" => {
          returnVal = ("query", remainder)
          returnValSet = true
        }
        case "a" => {
          returnVal = ("key-value", remainder)
          returnValSet = true
        }
        case "d" => {
          returnVal = ("display", remainder)
          returnValSet = true
        }
        case _ => {
          if (!line.isEmpty)
            println(s"unknown command: $command");
          line = ""
        }
      }
<<<<<<< HEAD
    } while (line.isEmpty && !returnValSet)
    assert(returnValSet)
    returnVal
=======
    } while (line.isEmpty)
    throw new Exception("readLine(): shouldn't get here")
>>>>>>> d9235140
  }

  def readQuery(): String = {
    var query = ""
    do {
      query = StdIn.readLine("Query: ")
    } while (query.isEmpty)
    query
  }
}<|MERGE_RESOLUTION|>--- conflicted
+++ resolved
@@ -14,41 +14,12 @@
 
 import scala.io.StdIn
 
-<<<<<<< HEAD
-object UniTests {
-
-  def tests(): Unit = {
-
-    println("UniTests.tests() begin")
-
-    val basePath = System.getProperty("user.dir") +
-      "/src/test/scala/coop/rchain/storage/stores/"
-    val storeFlat = basePath + "storeFlat.txt"
-    val storeNested = basePath + "storeNested.txt"
-    val storeRecursive = basePath + "storeRecursive.txt"
-
-    TestsFlatKeys(storeFlat); println()
-    TestsNestedKeys(storeNested); println()
-    TestsRecursiveKeys(storeRecursive)
-
-    TestsFlat(storeFlat)
-    TestsNested(storeNested)
-    TestsRecursive(storeRecursive)
-
-    println("UniTests.tests() end")
-
-  }
-
-  def TestsRecursiveKeys(storeFilePath: String): String = {
-
-    println("TestsRecursiveKeys() begin")
-
     val storConf = new StorageConfig()
     storConf.isKeyToValues = true
     storConf.isWritable = true
     storConf.baseDir = Some(System.getProperty("user.dir"))
-    storConf.dirName = Some("storageTestsRecursiveKeysDb")
-    storConf.name = Some("storageTestsRecursiveKeys")
+    storConf.dirName = Some("storageTestsRecursiveDb")
+    storConf.name = Some("storageTestsRecursive")
     assert(storConf.isValid())
 
     var storage = new Storage(storConf)
@@ -71,85 +42,82 @@
 
       // a(Y)
       var query = new Key("a(Y)")
-      var keys = storage.unifyQuery(query)
-      if (0 < keys.length) {
-        println("query: " + query.term + " resolves:")
-      }
-      for (key <- keys) {
-        println(key.term)
-      }
-      println()
+      var queryOutcome =
+        QueryTools.queryResultsToArrayString(query,
+                                             query.unifyQuery(storage),
+                                             storage)
+      var oracle =
+        new UniOracle(Array("[queryVars:{Y:b(c(Y))},keyVars:{}] -> [X]"))
+      assert(EvaluateTest(query.term, queryOutcome, oracle),
+             "query: " + query.term)
 
       // a(X, Y)
       query = new Key("a(X, Y)")
-      keys = storage.unifyQuery(query)
-      if (0 < keys.length) {
-        println("query: " + query.term + " resolves:")
-      }
-      for (key <- keys) {
-        println(key.term)
-      }
-      println()
+      queryOutcome =
+        QueryTools.queryResultsToArrayString(query,
+                                             query.unifyQuery(storage),
+                                             storage)
+      oracle = new UniOracle(
+        Array("[queryVars:{X:b(c(A),d(e(B))),Y:f(C)},keyVars:{}] -> [Y]"))
+      assert(EvaluateTest(query.term, queryOutcome, oracle),
+             "query: " + query.term)
 
       // a(b(c(X), Y), f(2))
       // more examples like this
       query = new Key("a(b(c(X), Y), f(2))")
-      keys = storage.unifyQuery(query)
-      if (0 < keys.length) {
-        println("query: " + query.term + " resolves:")
-      }
-      for (key <- keys) {
-        println(key.term)
-      }
-      println()
+      queryOutcome =
+        QueryTools.queryResultsToArrayString(query,
+                                             query.unifyQuery(storage),
+                                             storage)
+      oracle = new UniOracle(
+        Array("[queryVars:{X:A,Y:d(e(B))},keyVars:{A:X,C:2}] -> [Y]"))
+      assert(EvaluateTest(query.term, queryOutcome, oracle),
+             "query: " + query.term)
 
       // a(b(c(X), 1), f(2))
       query = new Key("a(b(c(X), 1), f(2))")
-      keys = storage.unifyQuery(query)
-      if (0 < keys.length) {
-        println("query: " + query.term + " resolves:")
-      }
-      for (key <- keys) {
-        println(key.term)
-      }
-      println()
+      queryOutcome =
+        QueryTools.queryResultsToArrayString(query,
+                                             query.unifyQuery(storage),
+                                             storage)
+      // If constants were allowed to match a predicate:
+      // Array("{X:A,1:d(e(B)),2:C} -> [Y]")
+      oracle = new UniOracle(Array[String]())
+      assert(!EvaluateTest(query.term, queryOutcome, oracle),
+             "query: " + query.term)
 
       // bt(X,bt(1,Y,3),bt(4,5,Z))
       query = new Key("bt(X,bt(1,Y,3),bt(4,5,Z))")
-      keys = storage.unifyQuery(query)
-      if (0 < keys.length) {
-        println("query: " + query.term + " resolves:")
-      } else {
-        println("query: " + query.term + " does not resolves")
-      }
-      for (key <- keys) {
-        println(key.term)
-      }
-      println()
+      queryOutcome =
+        QueryTools.queryResultsToArrayString(query,
+                                             query.unifyQuery(storage),
+                                             storage)
+      oracle =
+        new UniOracle(Array("[queryVars:{X:0,Y:2,Z:6},keyVars:{}] -> [Z]"))
+      assert(EvaluateTest(query.term, queryOutcome, oracle),
+             "query: " + query.term)
     } catch {
       case e: Throwable => {
-        println("TestsRecursiveKeys(): " + e)
+        fail(e)
       }
     } finally {
       storage.close()
       storage.deleteFiles()
     }
 
-    println("TestsRecursiveKeys() end")
+    println("TestsRecursive() end")
 
     "Completed tests"
   }
 
-  def TestsNestedKeys(storeFilePath: String): String = {
-
-    println("TestsNestedKeys() begin")
+  "Storage Unifier" should "unify nested keys 2" in {
 
     val storConf = new StorageConfig()
     storConf.isKeyToValues = true
     storConf.isWritable = true
     storConf.baseDir = Some(System.getProperty("user.dir"))
-    storConf.dirName = Some("storageTestsNestedKeysDb")
-    storConf.name = Some("storageTestsNestedKeys")
+    storConf.dirName = Some("storageTestsNestedDb")
+    storConf.name = Some("storageTestsNested")
     assert(storConf.isValid())
 
     var storage = new Storage(storConf)
@@ -171,53 +139,52 @@
 
       // a(b(X))
       var query = new Key("a(b(X))")
-      var keys = storage.unifyQuery(query)
-      if (0 < keys.length) {
-        println("query: " + query.term + " resolves:")
-      }
-      for (key <- keys) {
-        println(key.term)
-      }
-      println()
+      var queryOutcome =
+        QueryTools.queryResultsToArrayString(query,
+                                             query.unifyQuery(storage),
+                                             storage)
+      var oracle = new UniOracle(
+        Array("[queryVars:{X:Y},keyVars:{Y:X}] -> [two]",
+              "[queryVars:{X:1},keyVars:{}] -> [one]"))
+      assert(EvaluateTest(query.term, queryOutcome, oracle),
+             "query: " + query.term)
 
       // a(1)
       query = new Key("a", "1")
-      keys = storage.unifyQuery(query)
-      if (0 < keys.length) {
-        println("query: " + query.term + " resolves:")
-      }
-      for (key <- keys) {
-        println(key.term)
-      }
-      println()
+      queryOutcome =
+        QueryTools.queryResultsToArrayString(query,
+                                             query.unifyQuery(storage),
+                                             storage)
+      oracle = new UniOracle(
+        Array("[queryVars:{},keyVars:{X:1}] -> [thirteen]",
+              "[queryVars:{},keyVars:{}] -> [twelve]"))
+      assert(EvaluateTest(query.term, queryOutcome, oracle),
+             "query: " + query.term)
 
       // a(1,2)
       query = new Key("a", "1", "2")
-      keys = storage.unifyQuery(query)
-      if (0 < keys.length) {
-        println("query: " + query.term + " resolves:")
-      }
-      for (key <- keys) {
-        println(key.term)
-      }
-      // println()
+      queryOutcome =
+        QueryTools.queryResultsToArrayString(query,
+                                             query.unifyQuery(storage),
+                                             storage)
+      oracle = new UniOracle(Array(""))
+      assert(!EvaluateTest(query.term, queryOutcome, oracle),
+             "query: " + query.term)
     } catch {
       case e: Throwable => {
-        println("TestsNestedKeys(): " + e)
+        fail(e)
       }
     } finally {
       storage.close()
       storage.deleteFiles()
     }
 
-    println("TestsNestedKeys() end")
+    println("TestsNested() end")
 
     "Completed tests"
   }
 
-  def TestsFlatKeys(storeFilePath: String): String = {
-
-    println("TestsFlat() begin")
+  "Storage Unifier" should "unify flat keys" in {
 
     val storConf = new StorageConfig()
     storConf.isKeyToValues = true
@@ -243,441 +210,6 @@
     println("Starting tests"); println
 
     try {
-
-      // a(1)
-      var query = new Key("a", "1")
-      var keys = storage.unifyQuery(query)
-      if (0 < keys.length) {
-        println("query: " + query.term + " resolves:")
-      }
-      for (key <- keys) {
-        println(key.term)
-      }
-      println()
-
-      // Z(1)
-      query = new Key("Z", "1")
-      keys = storage.unifyQuery(query)
-      if (0 < keys.length) {
-        println("query: " + query.term + " resolves:")
-      }
-      for (key <- keys) {
-        println(key.term)
-      }
-      println()
-
-      // a(2)
-      query = new Key("a", "2")
-      keys = storage.unifyQuery(query)
-      if (0 < keys.length) {
-        println("query: " + query.term + " resolves:")
-      }
-      for (key <- keys) {
-        println(key.term)
-      }
-      println()
-
-      // a(3)
-      query = new Key("a", "3")
-      keys = storage.unifyQuery(query)
-      if (0 < keys.length) {
-        println("query: " + query.term + " resolves:")
-      }
-      for (key <- keys) {
-        println(key.term)
-      }
-      println()
-
-      // a(X)
-      query = new Key("a", "X")
-      keys = storage.unifyQuery(query)
-      if (0 < keys.length) {
-        println("query: " + query.term + " resolves:")
-      }
-      for (key <- keys) {
-        println(key.term)
-      }
-      println()
-
-      // a(Y)
-      query = new Key("a", "Y")
-      keys = storage.unifyQuery(query)
-      if (0 < keys.length) {
-        println("query: " + query.term + " resolves:")
-      }
-      for (key <- keys) {
-        println(key.term)
-      }
-      println()
-
-      // b(1,1)
-      query = new Key("b", "1", "1")
-      keys = storage.unifyQuery(query)
-      if (0 < keys.length) {
-        println("query: " + query.term + " resolves:")
-      }
-      for (key <- keys) {
-        println(key.term)
-      }
-      println()
-
-      // b(1,2)
-      query = new Key("b", "1", "2")
-      keys = storage.unifyQuery(query)
-      if (0 < keys.length) {
-        println("query: " + query.term + " resolves:")
-      }
-      for (key <- keys) {
-        println(key.term)
-      }
-      println()
-
-      // b(1,X)
-      // good test
-      query = new Key("b", "1", "X")
-      keys = storage.unifyQuery(query)
-      if (0 < keys.length) {
-        println("query: " + query.term + " resolves:")
-      }
-      for (key <- keys) {
-        println(key.term)
-      }
-      println()
-
-      // b(1,Y)
-      query = new Key("b", "1", "Y")
-      keys = storage.unifyQuery(query)
-      if (0 < keys.length) {
-        println("query: " + query.term + " resolves:")
-      }
-      for (key <- keys) {
-        println(key.term)
-      }
-      println()
-
-      // b(A,B)
-      query = new Key("b", "A", "B")
-      keys = storage.unifyQuery(query)
-      if (0 < keys.length) {
-        println("query: " + query.term + " resolves:")
-      }
-      for (key <- keys) {
-        println(key.term)
-      }
-      println()
-
-      // b(X,2)
-      // very good test
-      query = new Key("b", "X", "2")
-      keys = storage.unifyQuery(query)
-      if (0 < keys.length) {
-        println("query: " + query.term + " resolves:")
-      }
-      for (key <- keys) {
-        println(key.term)
-      }
-      println()
-
-      // b(X,1)
-      keys = storage.unifyQuery(query)
-      if (0 < keys.length) {
-        println("query: " + query.term + " resolves:")
-      }
-      for (key <- keys) {
-        println(key.term)
-      }
-      println()
-    } catch {
-      case e: Throwable => {
-        println("TestsFlat(): " + e)
-      }
-    } finally {
-      storage.close()
-      storage.deleteFiles()
-    }
-
-    println("TestsFlat() end")
-
-    "Completed tests"
-  }
-
-  def TestsRecursive(storeFilePath: String): String = {
-
-    println("TestsRecursive() begin")
-=======
-class UniTests extends FlatSpec with Matchers {
-  val basePath = System.getProperty("user.dir") +
-    "/src/test/scala/coop/rchain/storage/stores/"
-  val storeFlatPath = basePath + "storeFlat.txt"
-  val storeNestedPath = basePath + "storeNested.txt"
-  val storeRecursivePath = basePath + "storeRecursive.txt"
->>>>>>> d9235140
-
-    val storConf = new StorageConfig()
-    storConf.isKeyToValues = true
-    storConf.isWritable = true
-    storConf.baseDir = Some(System.getProperty("user.dir"))
-    storConf.dirName = Some("storageTestsRecursiveDb")
-    storConf.name = Some("storageTestsRecursive")
-    assert(storConf.isValid())
-
-    var storage = new Storage(storConf)
-
-    try {
-      storage.loadFile(storeFilePath, true)
-    } catch {
-      case _: IOException =>
-        println("Error opening file: " + storeFilePath)
-        return "Error opening store file: " + storeFilePath
-    }
-
-    println("Store contents:");
-    storage.displayUniKeys
-    println()
-
-    try {
-
-      println("Starting tests"); println
-
-      // a(Y)
-      var query = new Key("a(Y)")
-<<<<<<< HEAD
-      var queryOutcome = QueryTools.queryResultsToArrayString(
-        query,
-        query.unifyQuery(storage),
-        storage)
-      var oracle = new UniOracle(
-        Array("[queryVars:{Y:b(c(Y))},keyVars:{}] -> [X]"))
-      evaluateTest(query.term, queryOutcome, oracle)
-=======
-      var queryOutcome =
-        QueryTools.queryResultsToArrayString(query,
-                                             query.unifyQuery(storage),
-                                             storage)
-      var oracle =
-        new UniOracle(Array("[queryVars:{Y:b(c(Y))},keyVars:{}] -> [X]"))
-      assert(EvaluateTest(query.term, queryOutcome, oracle),
-             "query: " + query.term)
->>>>>>> d9235140
-
-      // a(X, Y)
-      query = new Key("a(X, Y)")
-      queryOutcome =
-        QueryTools.queryResultsToArrayString(query,
-                                             query.unifyQuery(storage),
-                                             storage)
-      oracle = new UniOracle(
-        Array("[queryVars:{X:b(c(A),d(e(B))),Y:f(C)},keyVars:{}] -> [Y]"))
-<<<<<<< HEAD
-      evaluateTest(query.term, queryOutcome, oracle)
-=======
-      assert(EvaluateTest(query.term, queryOutcome, oracle),
-             "query: " + query.term)
->>>>>>> d9235140
-
-      // a(b(c(X), Y), f(2))
-      // more examples like this
-      query = new Key("a(b(c(X), Y), f(2))")
-      queryOutcome =
-        QueryTools.queryResultsToArrayString(query,
-                                             query.unifyQuery(storage),
-                                             storage)
-      oracle = new UniOracle(
-        Array("[queryVars:{X:A,Y:d(e(B))},keyVars:{A:X,C:2}] -> [Y]"))
-<<<<<<< HEAD
-      evaluateTest(query.term, queryOutcome, oracle)
-
-      // a(b(c(X), 1), f(2))
-      query = new Key("a(b(c(X), 1), f(2))")
-      queryOutcome = QueryTools.queryResultsToArrayString(
-        query,
-        query.unifyQuery(storage),
-        storage)
-      // If you allow a constant to match a predicate:
-      // Array("{X:A,1:d(e(B)),2:C} -> [Y]")
-      oracle = new UniOracle(Array[String]())
-      evaluateTest(query.term, queryOutcome, oracle)
-
-      // bt(X,bt(1,Y,3),bt(4,5,Z))
-      query = new Key("bt(X,bt(1,Y,3),bt(4,5,Z))")
-      queryOutcome = QueryTools.queryResultsToArrayString(
-        query,
-        query.unifyQuery(storage),
-        storage)
-      oracle = new UniOracle(
-        Array("[queryVars:{X:0,Y:2,Z:6},keyVars:{}] -> [Z]"))
-      evaluateTest(query.term, queryOutcome, oracle)
-    } catch {
-      case e: Throwable => {
-        println("TestsRecursive(): " + e)
-=======
-      assert(EvaluateTest(query.term, queryOutcome, oracle),
-             "query: " + query.term)
-
-      // a(b(c(X), 1), f(2))
-      query = new Key("a(b(c(X), 1), f(2))")
-      queryOutcome =
-        QueryTools.queryResultsToArrayString(query,
-                                             query.unifyQuery(storage),
-                                             storage)
-      // If constants were allowed to match a predicate:
-      // Array("{X:A,1:d(e(B)),2:C} -> [Y]")
-      oracle = new UniOracle(Array[String]())
-      assert(!EvaluateTest(query.term, queryOutcome, oracle),
-             "query: " + query.term)
-
-      // bt(X,bt(1,Y,3),bt(4,5,Z))
-      query = new Key("bt(X,bt(1,Y,3),bt(4,5,Z))")
-      queryOutcome =
-        QueryTools.queryResultsToArrayString(query,
-                                             query.unifyQuery(storage),
-                                             storage)
-      oracle =
-        new UniOracle(Array("[queryVars:{X:0,Y:2,Z:6},keyVars:{}] -> [Z]"))
-      assert(EvaluateTest(query.term, queryOutcome, oracle),
-             "query: " + query.term)
-    } catch {
-      case e: Throwable => {
-        fail(e)
->>>>>>> d9235140
-      }
-    } finally {
-      storage.close()
-      storage.deleteFiles()
-    }
-
-    println("TestsRecursive() end")
-
-    "Completed tests"
-  }
-
-<<<<<<< HEAD
-  def TestsNested(storeFilePath: String): String = {
-
-    println("TestsNested() begin")
-=======
-  "Storage Unifier" should "unify nested keys 2" in {
->>>>>>> d9235140
-
-    val storConf = new StorageConfig()
-    storConf.isKeyToValues = true
-    storConf.isWritable = true
-    storConf.baseDir = Some(System.getProperty("user.dir"))
-    storConf.dirName = Some("storageTestsNestedDb")
-    storConf.name = Some("storageTestsNested")
-    assert(storConf.isValid())
-
-    var storage = new Storage(storConf)
-    try {
-      storage.loadFile(storeFilePath, true)
-    } catch {
-      case _: IOException =>
-        println("Error opening file: " + storeFilePath)
-        return "Error opening store file: " + storeFilePath
-    }
-
-    println("Store contents:");
-    storage.displayUniKeys
-    println()
-
-    println("Starting tests"); println
-
-    try {
-
-      // a(b(X))
-      var query = new Key("a(b(X))")
-      var queryOutcome =
-        QueryTools.queryResultsToArrayString(query,
-                                             query.unifyQuery(storage),
-                                             storage)
-      var oracle = new UniOracle(
-        Array("[queryVars:{X:Y},keyVars:{Y:X}] -> [two]",
-              "[queryVars:{X:1},keyVars:{}] -> [one]"))
-<<<<<<< HEAD
-      evaluateTest(query.term, queryOutcome, oracle)
-=======
-      assert(EvaluateTest(query.term, queryOutcome, oracle),
-             "query: " + query.term)
->>>>>>> d9235140
-
-      // a(1)
-      query = new Key("a", "1")
-      queryOutcome =
-        QueryTools.queryResultsToArrayString(query,
-                                             query.unifyQuery(storage),
-                                             storage)
-      oracle = new UniOracle(
-        Array("[queryVars:{},keyVars:{X:1}] -> [thirteen]",
-              "[queryVars:{},keyVars:{}] -> [twelve]"))
-<<<<<<< HEAD
-      evaluateTest(query.term, queryOutcome, oracle)
-=======
-      assert(EvaluateTest(query.term, queryOutcome, oracle),
-             "query: " + query.term)
->>>>>>> d9235140
-
-      // a(1,2)
-      query = new Key("a", "1", "2")
-      queryOutcome =
-        QueryTools.queryResultsToArrayString(query,
-                                             query.unifyQuery(storage),
-                                             storage)
-      oracle = new UniOracle(Array(""))
-<<<<<<< HEAD
-      evaluateTest(query.term, queryOutcome, oracle)
-    } catch {
-      case e: Throwable => {
-        println("TestsNested(): " + e)
-=======
-      assert(!EvaluateTest(query.term, queryOutcome, oracle),
-             "query: " + query.term)
-    } catch {
-      case e: Throwable => {
-        fail(e)
->>>>>>> d9235140
-      }
-    } finally {
-      storage.close()
-      storage.deleteFiles()
-    }
-
-    println("TestsNested() end")
-
-    "Completed tests"
-  }
-
-<<<<<<< HEAD
-  def TestsFlat(storeFilePath: String): String = {
-
-    println("TestsFlat() begin")
-=======
-  "Storage Unifier" should "unify flat keys" in {
->>>>>>> d9235140
-
-    val storConf = new StorageConfig()
-    storConf.isKeyToValues = true
-    storConf.isWritable = true
-    storConf.baseDir = Some(System.getProperty("user.dir"))
-    storConf.dirName = Some("storageTestsFlatDb")
-    storConf.name = Some("storageTestsFlat")
-    assert(storConf.isValid())
-
-    var storage = new Storage(storConf)
-    try {
-      storage.loadFile(storeFilePath, true)
-    } catch {
-      case _: IOException =>
-        println("Error opening file: " + storeFilePath)
-        return "Error opening store file: " + storeFilePath
-    }
-
-    println("Store contents:");
-    storage.displayUniKeys
-    println()
-
-    println("Starting tests"); println
-
-    try {
       // a(1)
       var query = new Key("a", "1")
       var queryOutcome =
@@ -688,12 +220,8 @@
       var oracle = new UniOracle(
         Array("[queryVars:{},keyVars:{X:1}] -> [what]",
               "[queryVars:{},keyVars:{}] -> [one]"))
-<<<<<<< HEAD
-      evaluateTest(query.term, queryOutcome, oracle)
-=======
-      assert(EvaluateTest(query.term, queryOutcome, oracle),
-             "query: " + query.term)
->>>>>>> d9235140
+      assert(EvaluateTest(query.term, queryOutcome, oracle),
+             "query: " + query.term)
 
       // Z(1)
       query = new Key("Z", "1")
@@ -702,12 +230,8 @@
                                              query.unifyQuery(storage),
                                              storage)
       oracle = new UniOracle(Array(""))
-<<<<<<< HEAD
-      evaluateTest(query.term, queryOutcome, oracle)
-=======
       assert(!EvaluateTest(query.term, queryOutcome, oracle),
              "query: " + query.term)
->>>>>>> d9235140
 
       // a(2)
       query = new Key("a", "2")
@@ -718,12 +242,8 @@
       oracle = new UniOracle(
         Array("[queryVars:{},keyVars:{}] -> [two]",
               "[queryVars:{},keyVars:{X:2}] -> [what]"))
-<<<<<<< HEAD
-      evaluateTest(query.term, queryOutcome, oracle)
-=======
-      assert(EvaluateTest(query.term, queryOutcome, oracle),
-             "query: " + query.term)
->>>>>>> d9235140
+      assert(EvaluateTest(query.term, queryOutcome, oracle),
+             "query: " + query.term)
 
       // a(3)
       query = new Key("a", "3")
@@ -732,12 +252,8 @@
                                              query.unifyQuery(storage),
                                              storage)
       oracle = new UniOracle(Array("[queryVars:{},keyVars:{X:3}] -> [what]"))
-<<<<<<< HEAD
-      evaluateTest(query.term, queryOutcome, oracle)
-=======
-      assert(EvaluateTest(query.term, queryOutcome, oracle),
-             "query: " + query.term)
->>>>>>> d9235140
+      assert(EvaluateTest(query.term, queryOutcome, oracle),
+             "query: " + query.term)
 
       // a(X)
       query = new Key("a", "X")
@@ -749,12 +265,8 @@
         Array("[queryVars:{X:2},keyVars:{}] -> [two]",
               "[queryVars:{},keyVars:{}] -> [what]",
               "[queryVars:{X:1},keyVars:{}] -> [one]"))
-<<<<<<< HEAD
-      evaluateTest(query.term, queryOutcome, oracle)
-=======
-      assert(EvaluateTest(query.term, queryOutcome, oracle),
-             "query: " + query.term)
->>>>>>> d9235140
+      assert(EvaluateTest(query.term, queryOutcome, oracle),
+             "query: " + query.term)
 
       // a(Y)
       query = new Key("a", "Y")
@@ -766,12 +278,8 @@
         Array("[queryVars:{Y:2},keyVars:{}] -> [two]",
               "[queryVars:{Y:X},keyVars:{X:Y}] -> [what]",
               "[queryVars:{Y:1},keyVars:{}] -> [one]"))
-<<<<<<< HEAD
-      evaluateTest(query.term, queryOutcome, oracle)
-=======
-      assert(EvaluateTest(query.term, queryOutcome, oracle),
-             "query: " + query.term)
->>>>>>> d9235140
+      assert(EvaluateTest(query.term, queryOutcome, oracle),
+             "query: " + query.term)
 
       // b(1,1)
       query = new Key("b", "1", "1")
@@ -782,12 +290,8 @@
       oracle = new UniOracle(
         Array("[queryVars:{},keyVars:{X:1}] -> [where]",
               "[queryVars:{},keyVars:{X:1,Y:1}] -> [this]"))
-<<<<<<< HEAD
-      evaluateTest(query.term, queryOutcome, oracle)
-=======
-      assert(EvaluateTest(query.term, queryOutcome, oracle),
-             "query: " + query.term)
->>>>>>> d9235140
+      assert(EvaluateTest(query.term, queryOutcome, oracle),
+             "query: " + query.term)
 
       // b(1,2)
       query = new Key("b", "1", "2")
@@ -802,12 +306,8 @@
           "[queryVars:{},keyVars:{X:1,Y:2}] -> [this]",
           "[queryVars:{},keyVars:{}] -> [who]"
         ))
-<<<<<<< HEAD
-      evaluateTest(query.term, queryOutcome, oracle)
-=======
-      assert(EvaluateTest(query.term, queryOutcome, oracle),
-             "query: " + query.term)
->>>>>>> d9235140
+      assert(EvaluateTest(query.term, queryOutcome, oracle),
+             "query: " + query.term)
 
       // b(1,X)
       // good test
@@ -823,12 +323,8 @@
           "[queryVars:{X:Y},keyVars:{X:1,Y:X}] -> [this]",
           "[queryVars:{X:2},keyVars:{}] -> [who]"
         ))
-<<<<<<< HEAD
-      evaluateTest(query.term, queryOutcome, oracle)
-=======
-      assert(EvaluateTest(query.term, queryOutcome, oracle),
-             "query: " + query.term)
->>>>>>> d9235140
+      assert(EvaluateTest(query.term, queryOutcome, oracle),
+             "query: " + query.term)
 
       // b(1,Y)
       query = new Key("b", "1", "Y")
@@ -843,12 +339,8 @@
           "[queryVars:{},keyVars:{X:1}] -> [this]",
           "[queryVars:{Y:2},keyVars:{}] -> [who]"
         ))
-<<<<<<< HEAD
-      evaluateTest(query.term, queryOutcome, oracle)
-=======
-      assert(EvaluateTest(query.term, queryOutcome, oracle),
-             "query: " + query.term)
->>>>>>> d9235140
+      assert(EvaluateTest(query.term, queryOutcome, oracle),
+             "query: " + query.term)
 
       // b(A,B)
       query = new Key("b", "A", "B")
@@ -864,12 +356,8 @@
           "[queryVars:{A:X,B:Y},keyVars:{X:A,Y:B}] -> [this]",
           "[queryVars:{A:1,B:2},keyVars:{}] -> [who]"
         ))
-<<<<<<< HEAD
-      evaluateTest(query.term, queryOutcome, oracle)
-=======
-      assert(EvaluateTest(query.term, queryOutcome, oracle),
-             "query: " + query.term)
->>>>>>> d9235140
+      assert(EvaluateTest(query.term, queryOutcome, oracle),
+             "query: " + query.term)
 
       // b(X,2)
       // very good test
@@ -885,12 +373,8 @@
           "[queryVars:{X:1},keyVars:{X:2}] -> [where]",
           "[queryVars:{},keyVars:{}] -> [how]"
         ))
-<<<<<<< HEAD
-      evaluateTest(query.term, queryOutcome, oracle)
-=======
-      assert(EvaluateTest(query.term, queryOutcome, oracle),
-             "query: " + query.term)
->>>>>>> d9235140
+      assert(EvaluateTest(query.term, queryOutcome, oracle),
+             "query: " + query.term)
 
       // b(X,1)
       query = new Key("b", "X", "1")
@@ -901,18 +385,11 @@
       oracle = new UniOracle(
         Array("[queryVars:{X:1},keyVars:{X:1}] -> [where]",
               "[queryVars:{},keyVars:{Y:1}] -> [this]"))
-<<<<<<< HEAD
-      evaluateTest(query.term, queryOutcome, oracle)
-    } catch {
-      case e: Throwable => {
-        println("TestsFlat(): " + e)
-=======
       assert(EvaluateTest(query.term, queryOutcome, oracle),
              "query: " + query.term)
     } catch {
       case e: Throwable => {
         fail(e)
->>>>>>> d9235140
       }
     } finally {
       storage.close()
@@ -945,20 +422,11 @@
       var returnVal = false
       var returnValSet = false
 
-<<<<<<< HEAD
-      if (TestTools.arraysEqual(queryResults, oracle.standard)) {
-        if (display) {
-          println("succeeded:")
-          for (i <- 0 until queryResults.length) {
-            println(queryResults(i))
-          }
-=======
     if (TestTools.ArraysEqual(queryResults, oracle.standard)) {
       if (display) {
         println("succeeded:")
         for (i <- queryResults.indices) {
           println(queryResults(i))
->>>>>>> d9235140
         }
       } else {
         if (display) {
@@ -976,14 +444,6 @@
         returnValSet = true
       }
       if (display) {
-<<<<<<< HEAD
-        println
-      }
-      if (returnValSet) {
-        returnVal
-      } else {
-        false
-=======
         println("failed result:")
         for (i <- queryResults.indices) {
           println(queryResults(i))
@@ -992,7 +452,6 @@
         for (i <- oracle.standard.indices) {
           println(oracle.standard(i))
         }
->>>>>>> d9235140
       }
     }
   }
@@ -1110,14 +569,8 @@
           line = ""
         }
       }
-<<<<<<< HEAD
-    } while (line.isEmpty && !returnValSet)
-    assert(returnValSet)
-    returnVal
-=======
     } while (line.isEmpty)
     throw new Exception("readLine(): shouldn't get here")
->>>>>>> d9235140
   }
 
   def readQuery(): String = {
